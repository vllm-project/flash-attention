# Copyright (c) 2024, Jay Shah, Ganesh Bikshandi, Ying Zhang, Vijay Thakkar, Pradeep Ramani, Tri Dao.

import sys
import warnings
import os
import stat
import re
import shutil
import ast
from pathlib import Path
from packaging.version import parse, Version
import platform
import sysconfig
import tarfile
import itertools

from setuptools import setup, find_packages
import subprocess

import urllib.request
import urllib.error
from wheel.bdist_wheel import bdist_wheel as _bdist_wheel

import torch
from torch.utils.cpp_extension import BuildExtension, CppExtension, CUDAExtension, CUDA_HOME


# with open("../README.md", "r", encoding="utf-8") as fh:
with open("../README.md", "r", encoding="utf-8") as fh:
    long_description = fh.read()


# ninja build does not work unless include_dirs are abs path
this_dir = os.path.dirname(os.path.abspath(__file__))

PACKAGE_NAME = "flash_attn_3"

BASE_WHEEL_URL = "https://github.com/Dao-AILab/flash-attention/releases/download/{tag_name}/{wheel_name}"

# FORCE_BUILD: Force a fresh build locally, instead of attempting to find prebuilt wheels
# SKIP_CUDA_BUILD: Intended to allow CI to use a simple `python setup.py sdist` run to copy over raw files, without any cuda compilation
FORCE_BUILD = os.getenv("FLASH_ATTENTION_FORCE_BUILD", "FALSE") == "TRUE"
SKIP_CUDA_BUILD = os.getenv("FLASH_ATTENTION_SKIP_CUDA_BUILD", "FALSE") == "TRUE"
# For CI, we want the option to build with C++11 ABI since the nvcr images use C++11 ABI
FORCE_CXX11_ABI = os.getenv("FLASH_ATTENTION_FORCE_CXX11_ABI", "FALSE") == "TRUE"

DISABLE_BACKWARD = os.getenv("FLASH_ATTENTION_DISABLE_BACKWARD", "FALSE") == "TRUE"
DISABLE_SPLIT = os.getenv("FLASH_ATTENTION_DISABLE_SPLIT", "FALSE") == "TRUE"
DISABLE_PAGEDKV = os.getenv("FLASH_ATTENTION_DISABLE_PAGEDKV", "FALSE") == "TRUE"
DISABLE_APPENDKV = os.getenv("FLASH_ATTENTION_DISABLE_APPENDKV", "FALSE") == "TRUE"
DISABLE_LOCAL = os.getenv("FLASH_ATTENTION_DISABLE_LOCAL", "FALSE") == "TRUE"
DISABLE_SOFTCAP = os.getenv("FLASH_ATTENTION_DISABLE_SOFTCAP", "FALSE") == "TRUE"
DISABLE_PACKGQA = os.getenv("FLASH_ATTENTION_DISABLE_PACKGQA", "FALSE") == "TRUE"
DISABLE_FP16 = os.getenv("FLASH_ATTENTION_DISABLE_FP16", "FALSE") == "TRUE"
DISABLE_FP8 = os.getenv("FLASH_ATTENTION_DISABLE_FP8", "FALSE") == "TRUE"
DISABLE_VARLEN = os.getenv("FLASH_ATTENTION_DISABLE_VARLEN", "FALSE") == "TRUE"
DISABLE_CLUSTER = os.getenv("FLASH_ATTENTION_DISABLE_CLUSTER", "FALSE") == "TRUE"
DISABLE_HDIM64 = os.getenv("FLASH_ATTENTION_DISABLE_HDIM64", "FALSE") == "TRUE"
DISABLE_HDIM96 = os.getenv("FLASH_ATTENTION_DISABLE_HDIM96", "FALSE") == "TRUE"
DISABLE_HDIM128 = os.getenv("FLASH_ATTENTION_DISABLE_HDIM128", "FALSE") == "TRUE"
DISABLE_HDIM192 = os.getenv("FLASH_ATTENTION_DISABLE_HDIM192", "FALSE") == "TRUE"
DISABLE_HDIM256 = os.getenv("FLASH_ATTENTION_DISABLE_HDIM256", "FALSE") == "TRUE"
DISABLE_SM8x = os.getenv("FLASH_ATTENTION_DISABLE_SM80", "FALSE") == "TRUE"

ENABLE_VCOLMAJOR = os.getenv("FLASH_ATTENTION_ENABLE_VCOLMAJOR", "FALSE") == "TRUE"


# HACK: we monkey patch pytorch's _write_ninja_file to pass
# "-gencode arch=compute_sm90a,code=sm_90a" to files ending in '_sm90.cu',
# and pass "-gencode arch=compute_sm80,code=sm_80" to files ending in '_sm80.cu'
from torch.utils.cpp_extension import (
    IS_HIP_EXTENSION,
    COMMON_HIP_FLAGS,
    SUBPROCESS_DECODE_ARGS,
    IS_WINDOWS,
    get_cxx_compiler,
    _join_rocm_home,
    _join_cuda_home,
    _is_cuda_file,
    _maybe_write,
)

def _write_ninja_file(path,
                      cflags,
                      post_cflags,
                      cuda_cflags,
                      cuda_post_cflags,
                      cuda_dlink_post_cflags,
                      sources,
                      objects,
                      ldflags,
                      library_target,
                      with_cuda,
                      **kwargs,  # kwargs (ignored) to absorb new flags in torch.utils.cpp_extension
                      ) -> None:
    r"""Write a ninja file that does the desired compiling and linking.

    `path`: Where to write this file
    `cflags`: list of flags to pass to $cxx. Can be None.
    `post_cflags`: list of flags to append to the $cxx invocation. Can be None.
    `cuda_cflags`: list of flags to pass to $nvcc. Can be None.
    `cuda_postflags`: list of flags to append to the $nvcc invocation. Can be None.
    `sources`: list of paths to source files
    `objects`: list of desired paths to objects, one per source.
    `ldflags`: list of flags to pass to linker. Can be None.
    `library_target`: Name of the output library. Can be None; in that case,
                      we do no linking.
    `with_cuda`: If we should be compiling with CUDA.
    """
    def sanitize_flags(flags):
        if flags is None:
            return []
        else:
            return [flag.strip() for flag in flags]

    cflags = sanitize_flags(cflags)
    post_cflags = sanitize_flags(post_cflags)
    cuda_cflags = sanitize_flags(cuda_cflags)
    cuda_post_cflags = sanitize_flags(cuda_post_cflags)
    cuda_dlink_post_cflags = sanitize_flags(cuda_dlink_post_cflags)
    ldflags = sanitize_flags(ldflags)

    # Sanity checks...
    assert len(sources) == len(objects)
    assert len(sources) > 0

    compiler = get_cxx_compiler()

    # Version 1.3 is required for the `deps` directive.
    config = ['ninja_required_version = 1.3']
    config.append(f'cxx = {compiler}')
    if with_cuda or cuda_dlink_post_cflags:
        if IS_HIP_EXTENSION:
            nvcc = _join_rocm_home('bin', 'hipcc')
        else:
            nvcc = _join_cuda_home('bin', 'nvcc')
        if "PYTORCH_NVCC" in os.environ:
            nvcc_from_env = os.getenv("PYTORCH_NVCC")    # user can set nvcc compiler with ccache using the environment variable here
        else:
            nvcc_from_env = nvcc
        config.append(f'nvcc_from_env = {nvcc_from_env}')
        config.append(f'nvcc = {nvcc}')

    if IS_HIP_EXTENSION:
        post_cflags = COMMON_HIP_FLAGS + post_cflags
    flags = [f'cflags = {" ".join(cflags)}']
    flags.append(f'post_cflags = {" ".join(post_cflags)}')
    if with_cuda:
        flags.append(f'cuda_cflags = {" ".join(cuda_cflags)}')
        flags.append(f'cuda_post_cflags = {" ".join(cuda_post_cflags)}')
        cuda_post_cflags_sm80 = [s if s != 'arch=compute_90a,code=sm_90a' else 'arch=compute_80,code=sm_80' for s in cuda_post_cflags]
        flags.append(f'cuda_post_cflags_sm80 = {" ".join(cuda_post_cflags_sm80)}')
        cuda_post_cflags_sm80_sm90 = cuda_post_cflags + ['-gencode', 'arch=compute_80,code=sm_80']
        flags.append(f'cuda_post_cflags_sm80_sm90 = {" ".join(cuda_post_cflags_sm80_sm90)}')
        cuda_post_cflags_sm100 = [s if s != 'arch=compute_90a,code=sm_90a' else 'arch=compute_100a,code=sm_100a' for s in cuda_post_cflags]
        flags.append(f'cuda_post_cflags_sm100 = {" ".join(cuda_post_cflags_sm100)}')
    flags.append(f'cuda_dlink_post_cflags = {" ".join(cuda_dlink_post_cflags)}')
    flags.append(f'ldflags = {" ".join(ldflags)}')

    # Turn into absolute paths so we can emit them into the ninja build
    # file wherever it is.
    sources = [os.path.abspath(file) for file in sources]

    # See https://ninja-build.org/build.ninja.html for reference.
    compile_rule = ['rule compile']
    if IS_WINDOWS:
        compile_rule.append(
            '  command = cl /showIncludes $cflags -c $in /Fo$out $post_cflags')
        compile_rule.append('  deps = msvc')
    else:
        compile_rule.append(
            '  command = $cxx -MMD -MF $out.d $cflags -c $in -o $out $post_cflags')
        compile_rule.append('  depfile = $out.d')
        compile_rule.append('  deps = gcc')

    if with_cuda:
        cuda_compile_rule = ['rule cuda_compile']
        nvcc_gendeps = ''
        # --generate-dependencies-with-compile is not supported by ROCm
        # Nvcc flag `--generate-dependencies-with-compile` is not supported by sccache, which may increase build time.
        if torch.version.cuda is not None and os.getenv('TORCH_EXTENSION_SKIP_NVCC_GEN_DEPENDENCIES', '0') != '1':
            cuda_compile_rule.append('  depfile = $out.d')
            cuda_compile_rule.append('  deps = gcc')
            # Note: non-system deps with nvcc are only supported
            # on Linux so use --generate-dependencies-with-compile
            # to make this work on Windows too.
            nvcc_gendeps = '--generate-dependencies-with-compile --dependency-output $out.d'
        cuda_compile_rule_sm80 = ['rule cuda_compile_sm80'] + cuda_compile_rule[1:] + [
            f'  command = $nvcc_from_env {nvcc_gendeps} $cuda_cflags -c $in -o $out $cuda_post_cflags_sm80'
        ]
        cuda_compile_rule_sm80_sm90 = ['rule cuda_compile_sm80_sm90'] + cuda_compile_rule[1:] + [
            f'  command = $nvcc_from_env {nvcc_gendeps} $cuda_cflags -c $in -o $out $cuda_post_cflags_sm80_sm90'
        ]
        cuda_compile_rule_sm100 = ['rule cuda_compile_sm100'] + cuda_compile_rule[1:] + [
            f'  command = $nvcc_from_env {nvcc_gendeps} $cuda_cflags -c $in -o $out $cuda_post_cflags_sm100'
        ]
        cuda_compile_rule.append(
            f'  command = $nvcc_from_env {nvcc_gendeps} $cuda_cflags -c $in -o $out $cuda_post_cflags')

    # Emit one build rule per source to enable incremental build.
    build = []
    for source_file, object_file in zip(sources, objects):
        is_cuda_source = _is_cuda_file(source_file) and with_cuda
        if is_cuda_source:
            if source_file.endswith('_sm90.cu'):
                rule = 'cuda_compile'
            elif source_file.endswith('_sm80.cu'):
                rule = 'cuda_compile_sm80'
            elif source_file.endswith('_sm100.cu'):
                rule = 'cuda_compile_sm100'
            else:
                rule = 'cuda_compile_sm80_sm90'
        else:
            rule = 'compile'
        if IS_WINDOWS:
            source_file = source_file.replace(':', '$:')
            object_file = object_file.replace(':', '$:')
        source_file = source_file.replace(" ", "$ ")
        object_file = object_file.replace(" ", "$ ")
        build.append(f'build {object_file}: {rule} {source_file}')

    if cuda_dlink_post_cflags:
        devlink_out = os.path.join(os.path.dirname(objects[0]), 'dlink.o')
        devlink_rule = ['rule cuda_devlink']
        devlink_rule.append('  command = $nvcc $in -o $out $cuda_dlink_post_cflags')
        devlink = [f'build {devlink_out}: cuda_devlink {" ".join(objects)}']
        objects += [devlink_out]
    else:
        devlink_rule, devlink = [], []

    if library_target is not None:
        link_rule = ['rule link']
        if IS_WINDOWS:
            cl_paths = subprocess.check_output(['where',
                                                'cl']).decode(*SUBPROCESS_DECODE_ARGS).split('\r\n')
            if len(cl_paths) >= 1:
                cl_path = os.path.dirname(cl_paths[0]).replace(':', '$:')
            else:
                raise RuntimeError("MSVC is required to load C++ extensions")
            link_rule.append(f'  command = "{cl_path}/link.exe" $in /nologo $ldflags /out:$out')
        else:
            link_rule.append('  command = $cxx $in $ldflags -o $out')

        link = [f'build {library_target}: link {" ".join(objects)}']

        default = [f'default {library_target}']
    else:
        link_rule, link, default = [], [], []

    # 'Blocks' should be separated by newlines, for visual benefit.
    blocks = [config, flags, compile_rule]
    if with_cuda:
        blocks.append(cuda_compile_rule)  # type: ignore[possibly-undefined]
        blocks.append(cuda_compile_rule_sm80)  # type: ignore[possibly-undefined]
        blocks.append(cuda_compile_rule_sm80_sm90)  # type: ignore[possibly-undefined]
        blocks.append(cuda_compile_rule_sm100)  # type: ignore[possibly-undefined]
    blocks += [devlink_rule, link_rule, build, devlink, link, default]
    content = "\n\n".join("\n".join(b) for b in blocks)
    # Ninja requires a new lines at the end of the .ninja file
    content += "\n"
    _maybe_write(path, content)


# Monkey patching
torch.utils.cpp_extension._write_ninja_file = _write_ninja_file


def get_platform():
    """
    Returns the platform name as used in wheel filenames.
    """
    if sys.platform.startswith("linux"):
        return "linux_x86_64"
    elif sys.platform == "darwin":
        mac_version = ".".join(platform.mac_ver()[0].split(".")[:2])
        return f"macosx_{mac_version}_x86_64"
    elif sys.platform == "win32":
        return "win_amd64"
    else:
        raise ValueError("Unsupported platform: {}".format(sys.platform))


def get_cuda_bare_metal_version(cuda_dir):
    raw_output = subprocess.check_output([cuda_dir + "/bin/nvcc", "-V"], universal_newlines=True)
    output = raw_output.split()
    release_idx = output.index("release") + 1
    bare_metal_version = parse(output[release_idx].split(",")[0])

    return raw_output, bare_metal_version


def check_if_cuda_home_none(global_option: str) -> None:
    if CUDA_HOME is not None:
        return
    # warn instead of error because user could be downloading prebuilt wheels, so nvcc won't be necessary
    # in that case.
    warnings.warn(
        f"{global_option} was requested, but nvcc was not found.  Are you sure your environment has nvcc available?  "
        "If you're installing within a container from https://hub.docker.com/r/pytorch/pytorch, "
        "only images whose names contain 'devel' will provide nvcc."
    )


# Taken from https://github.com/pytorch/pytorch/blob/master/tools/setup_helpers/env.py
def check_env_flag(name: str, default: str = "") -> bool:
    return os.getenv(name, default).upper() in ["ON", "1", "YES", "TRUE", "Y"]


# Copied from https://github.com/triton-lang/triton/blob/main/python/setup.py
def is_offline_build() -> bool:
    """
    Downstream projects and distributions which bootstrap their own dependencies from scratch
    and run builds in offline sandboxes
    may set `FLASH_ATTENTION_OFFLINE_BUILD` in the build environment to prevent any attempts at downloading
    pinned dependencies from the internet or at using dependencies vendored in-tree.

    Dependencies must be defined using respective search paths (cf. `syspath_var_name` in `Package`).
    Missing dependencies lead to an early abortion.
    Dependencies' compatibility is not verified.

    Note that this flag isn't tested by the CI and does not provide any guarantees.
    """
    return check_env_flag("FLASH_ATTENTION_OFFLINE_BUILD", "")


# Copied from https://github.com/triton-lang/triton/blob/main/python/setup.py
def get_flashattn_cache_path():
    user_home = os.getenv("FLASH_ATTENTION_HOME")
    if not user_home:
        user_home = os.getenv("HOME") or os.getenv("USERPROFILE") or os.getenv("HOMEPATH") or None
    if not user_home:
        raise RuntimeError("Could not find user home directory")
    return os.path.join(user_home, ".flashattn")


def open_url(url):
    user_agent = 'Mozilla/5.0 (X11; Linux x86_64; rv:109.0) Gecko/20100101 Firefox/119.0'
    headers = {
        'User-Agent': user_agent,
    }
    request = urllib.request.Request(url, None, headers)
    # Set timeout to 300 seconds to prevent the request from hanging forever.
    return urllib.request.urlopen(request, timeout=300)


def download_and_copy(name, src_func, dst_path, version, url_func):
    if is_offline_build():
        return
    flashattn_cache_path = get_flashattn_cache_path()
    base_dir = os.path.dirname(__file__)
    system = platform.system()
    arch = platform.machine()
    arch = {"arm64": "aarch64"}.get(arch, arch)
    supported = {"Linux": "linux", "Darwin": "linux"}
    url = url_func(supported[system], arch, version)
    src_path = src_func(supported[system], arch, version)
    tmp_path = os.path.join(flashattn_cache_path, "nvidia", name)  # path to cache the download
    dst_path = os.path.join(base_dir, os.pardir, "third_party", "nvidia", "backend", dst_path)  # final binary path
    src_path = os.path.join(tmp_path, src_path)
    download = not os.path.exists(src_path)
    if download:
        print(f'downloading and extracting {url} ...')
        file = tarfile.open(fileobj=open_url(url), mode="r|*")
        file.extractall(path=tmp_path)
    os.makedirs(os.path.split(dst_path)[0], exist_ok=True)
    print(f'copy {src_path} to {dst_path} ...')
    if os.path.isdir(src_path):
        shutil.copytree(src_path, dst_path, dirs_exist_ok=True)
    else:
        shutil.copy(src_path, dst_path)


def nvcc_threads_args():
    nvcc_threads = os.getenv("NVCC_THREADS") or "2"
    return ["--threads", nvcc_threads]


# NVIDIA_TOOLCHAIN_VERSION = {"nvcc": "12.3.107"}
NVIDIA_TOOLCHAIN_VERSION = {"nvcc": "12.6.85", "ptxas": "12.8.93"}
<<<<<<< HEAD
=======

>>>>>>> d836a6bf
exe_extension = sysconfig.get_config_var("EXE")


cmdclass = {}
ext_modules = []

# We want this even if SKIP_CUDA_BUILD because when we run python setup.py sdist we want the .hpp
# files included in the source distribution, in case the user compiles from source.
subprocess.run(["git", "submodule", "update", "--init", "../csrc/cutlass"])

if not SKIP_CUDA_BUILD:
    print("\n\ntorch.__version__  = {}\n\n".format(torch.__version__))
    TORCH_MAJOR = int(torch.__version__.split(".")[0])
    TORCH_MINOR = int(torch.__version__.split(".")[1])

    check_if_cuda_home_none(PACKAGE_NAME)
    _, bare_metal_version = get_cuda_bare_metal_version(CUDA_HOME)
    if bare_metal_version < Version("12.3"):
        raise RuntimeError("FlashAttention-3 is only supported on CUDA 12.3 and above")

    # ptxas 12.8 gives the best perf currently
    # We want to use the nvcc front end from 12.6 however, since if we use nvcc 12.8
    # Cutlass 3.8 will expect the new data types in cuda.h from CTK 12.8, which we don't have.
    if bare_metal_version != Version("12.8"):
<<<<<<< HEAD
        download_and_copy(
            name="nvcc",
            src_func=lambda system, arch, version: f"cuda_nvcc-{system}-{arch}-{version}-archive/bin",
            dst_path="bin",
            version=NVIDIA_TOOLCHAIN_VERSION["nvcc"],
=======
        download_and_copy(
            name="nvcc",
            src_func=lambda system, arch, version: f"cuda_nvcc-{system}-{arch}-{version}-archive/bin",
            dst_path="bin",
            version=NVIDIA_TOOLCHAIN_VERSION["nvcc"],
            url_func=lambda system, arch, version:
            f"https://developer.download.nvidia.com/compute/cuda/redist/cuda_nvcc/{system}-{arch}/cuda_nvcc-{system}-{arch}-{version}-archive.tar.xz",
        )
        download_and_copy(
            name="ptxas",
            src_func=lambda system, arch, version: f"cuda_nvcc-{system}-{arch}-{version}-archive/bin/ptxas",
            dst_path="bin",
            version=NVIDIA_TOOLCHAIN_VERSION["ptxas"],
>>>>>>> d836a6bf
            url_func=lambda system, arch, version:
            f"https://developer.download.nvidia.com/compute/cuda/redist/cuda_nvcc/{system}-{arch}/cuda_nvcc-{system}-{arch}-{version}-archive.tar.xz",
        )
        download_and_copy(
            name="ptxas",
<<<<<<< HEAD
            src_func=lambda system, arch, version: f"cuda_nvcc-{system}-{arch}-{version}-archive/bin/ptxas",
            dst_path="bin",
            version=NVIDIA_TOOLCHAIN_VERSION["ptxas"],
            url_func=lambda system, arch, version:
            f"https://developer.download.nvidia.com/compute/cuda/redist/cuda_nvcc/{system}-{arch}/cuda_nvcc-{system}-{arch}-{version}-archive.tar.xz",
        )
        download_and_copy(
            name="ptxas",
=======
>>>>>>> d836a6bf
            src_func=lambda system, arch, version: f"cuda_nvcc-{system}-{arch}-{version}-archive/nvvm/bin",
            dst_path="nvvm/bin",
            version=NVIDIA_TOOLCHAIN_VERSION["ptxas"],
            url_func=lambda system, arch, version:
            f"https://developer.download.nvidia.com/compute/cuda/redist/cuda_nvcc/{system}-{arch}/cuda_nvcc-{system}-{arch}-{version}-archive.tar.xz",
        )
        base_dir = os.path.dirname(__file__)
        ctk_path_new = os.path.join(base_dir, os.pardir, "third_party", "nvidia", "backend", "bin")
        nvcc_path_new = os.path.join(ctk_path_new, f"nvcc{exe_extension}")
        # Need to append to path otherwise nvcc can't find cicc in nvvm/bin/cicc
        # nvcc 12.8 seems to hard-code looking for cicc in ../nvvm/bin/cicc
        os.environ["PATH"] = ctk_path_new + os.pathsep + os.environ["PATH"]
        os.environ["PYTORCH_NVCC"] = nvcc_path_new
        # Make nvcc executable, sometimes after the copy it loses its permissions
        os.chmod(nvcc_path_new, os.stat(nvcc_path_new).st_mode | stat.S_IEXEC)

    cc_flag = []
    cc_flag.append("-gencode")
    cc_flag.append("arch=compute_90a,code=sm_90a")

    # HACK: The compiler flag -D_GLIBCXX_USE_CXX11_ABI is set to be the same as
    # torch._C._GLIBCXX_USE_CXX11_ABI
    # https://github.com/pytorch/pytorch/blob/8472c24e3b5b60150096486616d98b7bea01500b/torch/utils/cpp_extension.py#L920
    if FORCE_CXX11_ABI:
        torch._C._GLIBCXX_USE_CXX11_ABI = True
    repo_dir = Path(this_dir).parent
    cutlass_dir = repo_dir / "csrc" / "cutlass"

    feature_args = (
        []
        + (["-DFLASHATTENTION_DISABLE_BACKWARD"] if DISABLE_BACKWARD else [])
        + (["-DFLASHATTENTION_DISABLE_PAGEDKV"] if DISABLE_PAGEDKV else [])
        + (["-DFLASHATTENTION_DISABLE_SPLIT"] if DISABLE_SPLIT else [])
        + (["-DFLASHATTENTION_DISABLE_APPENDKV"] if DISABLE_APPENDKV else [])
        + (["-DFLASHATTENTION_DISABLE_LOCAL"] if DISABLE_LOCAL else [])
        + (["-DFLASHATTENTION_DISABLE_SOFTCAP"] if DISABLE_SOFTCAP else [])
        + (["-DFLASHATTENTION_DISABLE_PACKGQA"] if DISABLE_PACKGQA else [])
        + (["-DFLASHATTENTION_DISABLE_FP16"] if DISABLE_FP16 else [])
        + (["-DFLASHATTENTION_DISABLE_FP8"] if DISABLE_FP8 else [])
        + (["-DFLASHATTENTION_DISABLE_VARLEN"] if DISABLE_VARLEN else [])
        + (["-DFLASHATTENTION_DISABLE_CLUSTER"] if DISABLE_CLUSTER else [])
        + (["-DFLASHATTENTION_DISABLE_HDIM64"] if DISABLE_HDIM64 else [])
        + (["-DFLASHATTENTION_DISABLE_HDIM96"] if DISABLE_HDIM96 else [])
        + (["-DFLASHATTENTION_DISABLE_HDIM128"] if DISABLE_HDIM128 else [])
        + (["-DFLASHATTENTION_DISABLE_HDIM192"] if DISABLE_HDIM192 else [])
        + (["-DFLASHATTENTION_DISABLE_HDIM256"] if DISABLE_HDIM256 else [])
        + (["-DFLASHATTENTION_DISABLE_SM8x"] if DISABLE_SM8x else [])
        + (["-DFLASHATTENTION_ENABLE_VCOLMAJOR"] if ENABLE_VCOLMAJOR else [])
    )

    DTYPE_FWD_SM80 = ["bf16"] + (["fp16"] if not DISABLE_FP16 else [])
    DTYPE_FWD_SM90 = ["bf16"] + (["fp16"] if not DISABLE_FP16 else []) + (["e4m3"] if not DISABLE_FP8 else [])
    DTYPE_BWD = ["bf16"] + (["fp16"] if not DISABLE_FP16 else [])
    HEAD_DIMENSIONS_BWD = (
        []
        + ([64] if not DISABLE_HDIM64 else [])
        + ([96] if not DISABLE_HDIM96 else [])
        + ([128] if not DISABLE_HDIM128 else [])
        + ([192] if not DISABLE_HDIM192 else [])
        + ([256] if not DISABLE_HDIM256 else [])
    )
    HEAD_DIMENSIONS_FWD = ["all", "diff"]
    HEAD_DIMENSIONS_FWD_SM80 = HEAD_DIMENSIONS_BWD
    SPLIT = [""] + (["_split"] if not DISABLE_SPLIT else [])
    PAGEDKV = [""] + (["_paged"] if not DISABLE_PAGEDKV else [])
    SOFTCAP = [""] + (["_softcap"] if not DISABLE_SOFTCAP else [])
    SOFTCAP_ALL = [""] if DISABLE_SOFTCAP else ["_softcapall"]
    PACKGQA = [""] + (["_packgqa"] if not DISABLE_PACKGQA else [])
    # We already always hard-code PackGQA=true for Sm8x
    sources_fwd_sm80 = [f"instantiations/flash_fwd_hdim{hdim}_{dtype}{paged}{split}{softcap}_sm80.cu"
                        for hdim, dtype, split, paged, softcap in itertools.product(HEAD_DIMENSIONS_FWD_SM80, DTYPE_FWD_SM80, SPLIT, PAGEDKV, SOFTCAP_ALL)]
    # We already always hard-code PackGQA=true for Sm9x if PagedKV or Split
    sources_fwd_sm90 = [f"instantiations/flash_fwd_hdim{hdim}_{dtype}{paged}{split}{softcap}{packgqa}_sm90.cu"
                        for hdim, dtype, split, paged, softcap, packgqa in itertools.product(HEAD_DIMENSIONS_FWD, DTYPE_FWD_SM90, SPLIT, PAGEDKV, SOFTCAP, PACKGQA)
                        if not (packgqa and (paged or split))]
    sources_bwd_sm80 = [f"instantiations/flash_bwd_hdim{hdim}_{dtype}{softcap}_sm80.cu"
                        for hdim, dtype, softcap in itertools.product(HEAD_DIMENSIONS_BWD, DTYPE_BWD, SOFTCAP)]
    sources_bwd_sm90 = [f"instantiations/flash_bwd_hdim{hdim}_{dtype}{softcap}_sm90.cu"
                        for hdim, dtype, softcap in itertools.product(HEAD_DIMENSIONS_BWD, DTYPE_BWD, SOFTCAP_ALL)]
    if DISABLE_BACKWARD:
        sources_bwd_sm90 = []
        sources_bwd_sm80 = []
    sources = (
        ["flash_api.cpp"]
        + (sources_fwd_sm80 if not DISABLE_SM8x else []) + sources_fwd_sm90
        + (sources_bwd_sm80 if not DISABLE_SM8x else []) + sources_bwd_sm90
    )
    if not DISABLE_SPLIT:
        sources += ["flash_fwd_combine.cu"]
    sources += ["flash_prepare_scheduler.cu"]
    nvcc_flags = [
        "-O3",
        "-std=c++17",
        "--ftemplate-backtrace-limit=0",  # To debug template code
        "--use_fast_math",
        # "--keep",
        # "--ptxas-options=--verbose,--register-usage-level=5,--warn-on-local-memory-usage",  # printing out number of registers
        "--resource-usage",  # printing out number of registers
        # f"--split-compile={os.getenv('NVCC_THREADS', '4')}",  # split-compile is faster
        "-lineinfo",  # TODO: disable this for release to reduce binary size
        "-DCUTE_SM90_EXTENDED_MMA_SHAPES_ENABLED",  # Necessary for the WGMMA shapes that we use
        "-DCUTLASS_ENABLE_GDC_FOR_SM90",  # For PDL
        "-DCUTLASS_DEBUG_TRACE_LEVEL=0",  # Can toggle for debugging
        "-DNDEBUG",  # Important, otherwise performance is severely impacted
    ]
    if get_platform() == "win_amd64":
        nvcc_flags.extend(
            [
                "-D_USE_MATH_DEFINES",  # for M_LN2
                "-Xcompiler=/Zc:__cplusplus",  # sets __cplusplus correctly, CUTLASS_CONSTEXPR_IF_CXX17 needed for cutlass::gcd
            ]
        )
    include_dirs = [
        Path(this_dir),
        cutlass_dir / "include",
    ]

    ext_modules.append(
        CUDAExtension(
            name="flash_attn_3_cuda",
            sources=sources,
            extra_compile_args={
                "cxx": ["-O3", "-std=c++17"] + feature_args,
                "nvcc": nvcc_threads_args() + nvcc_flags + cc_flag + feature_args,
            },
            include_dirs=include_dirs,
        )
    )


def get_package_version():
    with open(Path(this_dir) / "__init__.py", "r") as f:
        version_match = re.search(r"^__version__\s*=\s*(.*)$", f.read(), re.MULTILINE)
    public_version = ast.literal_eval(version_match.group(1))
    local_version = os.environ.get("FLASH_ATTN_LOCAL_VERSION")
    if local_version:
        return f"{public_version}+{local_version}"
    else:
        return str(public_version)


def get_wheel_url():
    # Determine the version numbers that will be used to determine the correct wheel
    # We're using the CUDA version used to build torch, not the one currently installed
    # _, cuda_version_raw = get_cuda_bare_metal_version(CUDA_HOME)
    torch_cuda_version = parse(torch.version.cuda)
    torch_version_raw = parse(torch.__version__)
    # For CUDA 11, we only compile for CUDA 11.8, and for CUDA 12 we only compile for CUDA 12.2
    # to save CI time. Minor versions should be compatible.
    torch_cuda_version = parse("11.8") if torch_cuda_version.major == 11 else parse("12.2")
    python_version = f"cp{sys.version_info.major}{sys.version_info.minor}"
    platform_name = get_platform()
    package_version = get_package_version()
    # cuda_version = f"{cuda_version_raw.major}{cuda_version_raw.minor}"
    cuda_version = f"{torch_cuda_version.major}{torch_cuda_version.minor}"
    torch_version = f"{torch_version_raw.major}.{torch_version_raw.minor}"
    cxx11_abi = str(torch._C._GLIBCXX_USE_CXX11_ABI).upper()

    # Determine wheel URL based on CUDA version, torch version, python version and OS
    wheel_filename = f"{PACKAGE_NAME}-{package_version}+cu{cuda_version}torch{torch_version}cxx11abi{cxx11_abi}-{python_version}-{python_version}-{platform_name}.whl"
    wheel_url = BASE_WHEEL_URL.format(tag_name=f"v{package_version}", wheel_name=wheel_filename)
    return wheel_url, wheel_filename


class CachedWheelsCommand(_bdist_wheel):
    """
    The CachedWheelsCommand plugs into the default bdist wheel, which is ran by pip when it cannot
    find an existing wheel (which is currently the case for all installs). We use
    the environment parameters to detect whether there is already a pre-built version of a compatible
    wheel available and short-circuits the standard full build pipeline.
    """

    def run(self):
        if FORCE_BUILD:
            return super().run()

        wheel_url, wheel_filename = get_wheel_url()
        print("Guessing wheel URL: ", wheel_url)
        try:
            urllib.request.urlretrieve(wheel_url, wheel_filename)

            # Make the archive
            # Lifted from the root wheel processing command
            # https://github.com/pypa/wheel/blob/cf71108ff9f6ffc36978069acb28824b44ae028e/src/wheel/bdist_wheel.py#LL381C9-L381C85
            if not os.path.exists(self.dist_dir):
                os.makedirs(self.dist_dir)

            impl_tag, abi_tag, plat_tag = self.get_tag()
            archive_basename = f"{self.wheel_dist_name}-{impl_tag}-{abi_tag}-{plat_tag}"

            wheel_path = os.path.join(self.dist_dir, archive_basename + ".whl")
            print("Raw wheel path", wheel_path)
            shutil.move(wheel_filename, wheel_path)
        except urllib.error.HTTPError:
            print("Precompiled wheel not found. Building from source...")
            # If the wheel could not be downloaded, build from source
            super().run()

setup(
    name=PACKAGE_NAME,
    version=get_package_version(),
    packages=find_packages(
        exclude=(
            "build",
            "csrc",
            "include",
            "tests",
            "dist",
            "docs",
            "benchmarks",
        )
    ),
    py_modules=["flash_attn_interface"],
    description="FlashAttention-3",
    long_description=long_description,
    long_description_content_type="text/markdown",
    classifiers=[
        "Programming Language :: Python :: 3",
        "License :: OSI Approved :: Apache Software License",
        "Operating System :: Unix",
    ],
    ext_modules=ext_modules,
    cmdclass={"bdist_wheel": CachedWheelsCommand, "build_ext": BuildExtension}
    if ext_modules
    else {
        "bdist_wheel": CachedWheelsCommand,
    },
    python_requires=">=3.8",
    install_requires=[
        "torch",
        "einops",
        "packaging",
        "ninja",
    ],
)<|MERGE_RESOLUTION|>--- conflicted
+++ resolved
@@ -377,10 +377,6 @@
 
 # NVIDIA_TOOLCHAIN_VERSION = {"nvcc": "12.3.107"}
 NVIDIA_TOOLCHAIN_VERSION = {"nvcc": "12.6.85", "ptxas": "12.8.93"}
-<<<<<<< HEAD
-=======
-
->>>>>>> d836a6bf
 exe_extension = sysconfig.get_config_var("EXE")
 
 
@@ -405,13 +401,6 @@
     # We want to use the nvcc front end from 12.6 however, since if we use nvcc 12.8
     # Cutlass 3.8 will expect the new data types in cuda.h from CTK 12.8, which we don't have.
     if bare_metal_version != Version("12.8"):
-<<<<<<< HEAD
-        download_and_copy(
-            name="nvcc",
-            src_func=lambda system, arch, version: f"cuda_nvcc-{system}-{arch}-{version}-archive/bin",
-            dst_path="bin",
-            version=NVIDIA_TOOLCHAIN_VERSION["nvcc"],
-=======
         download_and_copy(
             name="nvcc",
             src_func=lambda system, arch, version: f"cuda_nvcc-{system}-{arch}-{version}-archive/bin",
@@ -425,23 +414,11 @@
             src_func=lambda system, arch, version: f"cuda_nvcc-{system}-{arch}-{version}-archive/bin/ptxas",
             dst_path="bin",
             version=NVIDIA_TOOLCHAIN_VERSION["ptxas"],
->>>>>>> d836a6bf
             url_func=lambda system, arch, version:
             f"https://developer.download.nvidia.com/compute/cuda/redist/cuda_nvcc/{system}-{arch}/cuda_nvcc-{system}-{arch}-{version}-archive.tar.xz",
         )
         download_and_copy(
             name="ptxas",
-<<<<<<< HEAD
-            src_func=lambda system, arch, version: f"cuda_nvcc-{system}-{arch}-{version}-archive/bin/ptxas",
-            dst_path="bin",
-            version=NVIDIA_TOOLCHAIN_VERSION["ptxas"],
-            url_func=lambda system, arch, version:
-            f"https://developer.download.nvidia.com/compute/cuda/redist/cuda_nvcc/{system}-{arch}/cuda_nvcc-{system}-{arch}-{version}-archive.tar.xz",
-        )
-        download_and_copy(
-            name="ptxas",
-=======
->>>>>>> d836a6bf
             src_func=lambda system, arch, version: f"cuda_nvcc-{system}-{arch}-{version}-archive/nvvm/bin",
             dst_path="nvvm/bin",
             version=NVIDIA_TOOLCHAIN_VERSION["ptxas"],
