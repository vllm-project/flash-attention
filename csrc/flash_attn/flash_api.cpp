/******************************************************************************
 * Copyright (c) 2024, Tri Dao.
 ******************************************************************************/

// Include these 2 headers instead of torch/extension.h since we don't need all of the torch headers.
#include <torch/python.h>
#include <torch/nn/functional.h>
#include <ATen/cuda/CUDAContext.h>
#include <c10/cuda/CUDAGuard.h>

#include <cutlass/numeric_types.h>

#include "flash.h"
#include "static_switch.h"

#define CHECK_DEVICE(x) TORCH_CHECK(x.is_cuda(), #x " must be on CUDA")
#define CHECK_SHAPE(x, ...) TORCH_CHECK(x.sizes() == torch::IntArrayRef({__VA_ARGS__}), #x " must have shape (" #__VA_ARGS__ ")")
#define CHECK_CONTIGUOUS(x) TORCH_CHECK(x.is_contiguous(), #x " must be contiguous")


void set_params_fprop(Flash_fwd_params &params,
                      // sizes
                      const size_t b,
                      const size_t seqlen_q,
                      const size_t seqlen_k,
                      const size_t seqlen_q_rounded,
                      const size_t seqlen_k_rounded,
                      const size_t h,
                      const size_t h_k,
                      const size_t d,
                      const size_t d_rounded,
                      // device pointers
                      const at::Tensor q,
                      const at::Tensor k,
                      const at::Tensor v,
                      at::Tensor out,
                      void *cu_seqlens_q_d,
                      void *cu_seqlens_k_d,
                      void *seqused_k,
                      void *p_d,
                      void *softmax_lse_d,
                      float p_dropout,
                      float softmax_scale,
                      int window_size_left,
                      int window_size_right,
                      const float softcap,
                      bool seqlenq_ngroups_swapped=false,
                      const bool unpadded_lse=false) {

    // Reset the parameters
    params = {};

    params.is_bf16 = q.dtype() == torch::kBFloat16;

    // Set the pointers and strides.
    params.q_ptr = q.data_ptr();
    params.k_ptr = k.data_ptr();
    params.v_ptr = v.data_ptr();
    // All stride are in elements, not bytes.
    params.q_row_stride = q.stride(-3);
    params.k_row_stride = k.stride(-3);
    params.v_row_stride = v.stride(-3);
    params.q_head_stride = q.stride(-2);
    params.k_head_stride = k.stride(-2);
    params.v_head_stride = v.stride(-2);
    params.o_ptr = out.data_ptr();
    params.o_row_stride = out.stride(-3);
    params.o_head_stride = out.stride(-2);

    if (cu_seqlens_q_d == nullptr) {
        params.q_batch_stride = q.stride(0);
        params.k_batch_stride = k.stride(0);
        params.v_batch_stride = v.stride(0);
        params.o_batch_stride = out.stride(0);
        if (seqlenq_ngroups_swapped) {
             params.q_batch_stride *= seqlen_q;
             params.o_batch_stride *= seqlen_q;
        }
    }

    params.cu_seqlens_q = static_cast<int *>(cu_seqlens_q_d);
    params.cu_seqlens_k = static_cast<int *>(cu_seqlens_k_d);
    params.seqused_k = static_cast<int *>(seqused_k);

    // P = softmax(QK^T)
    params.p_ptr = p_d;

    // Softmax sum
    params.softmax_lse_ptr = softmax_lse_d;

    // Set the dimensions.
    params.b = b;
    params.h = h;
    params.h_k = h_k;
    params.h_h_k_ratio = h / h_k;
    params.seqlen_q = seqlen_q;
    params.seqlen_k = seqlen_k;
    params.seqlen_q_rounded = seqlen_q_rounded;
    params.seqlen_k_rounded = seqlen_k_rounded;
    params.d = d;
    params.d_rounded = d_rounded;

    // Set the different scale values.
    #ifdef FLASHATTENTION_DISABLE_SOFTCAP
        TORCH_CHECK(softcap <= 0.0, "This flash attention build does not support softcap.");
    #endif
    if (softcap > 0.0) {
        params.softcap = softmax_scale / softcap;
        params.scale_softmax = softcap;
        params.scale_softmax_log2 = softcap * M_LOG2E;
    } else{
        // Remove potential NaN
        params.softcap = 0.0;
        params.scale_softmax = softmax_scale;
        params.scale_softmax_log2 = softmax_scale * M_LOG2E;
    }

    // Set this to probability of keeping an element to simplify things.
    params.p_dropout = 1.f - p_dropout;
    // Convert p from float to int so we don't have to convert the random uint to float to compare.
    // [Minor] We want to round down since when we do the comparison we use <= instead of <
    // params.p_dropout_in_uint = uint32_t(std::floor(params.p_dropout * 4294967295.0));
    // params.p_dropout_in_uint16_t = uint16_t(std::floor(params.p_dropout * 65535.0));
    params.p_dropout_in_uint8_t = uint8_t(std::floor(params.p_dropout * 255.0));
    params.rp_dropout = 1.f / params.p_dropout;
    params.scale_softmax_rp_dropout = params.rp_dropout * params.scale_softmax;
    TORCH_CHECK(p_dropout < 1.f);
    #ifdef FLASHATTENTION_DISABLE_DROPOUT
        TORCH_CHECK(p_dropout == 0.0f, "This flash attention build does not support dropout.");
    #endif

    // Causal is the special case where window_size_right == 0 and window_size_left < 0.
    // Local is the more general case where window_size_right >= 0 or window_size_left >= 0.
    params.is_causal = window_size_left < 0 && window_size_right == 0;

    if (window_size_left < 0 && window_size_right >= 0) { window_size_left = seqlen_k; }
    if (window_size_left >= 0 && window_size_right < 0) { window_size_right = seqlen_k; }
    params.window_size_left = window_size_left;
    params.window_size_right = window_size_right;

    #ifdef FLASHATTENTION_DISABLE_LOCAL
        TORCH_CHECK(params.is_causal || (window_size_left < 0 && window_size_right < 0),
            "This flash attention build does not support local attention.");
    #endif

    params.is_seqlens_k_cumulative = true;

    #ifdef FLASHATTENTION_DISABLE_UNEVEN_K
        TORCH_CHECK(d == d_rounded, "This flash attention build does not support headdim not being a multiple of 32.");
    #endif

    params.unpadded_lse = unpadded_lse;
    params.seqlenq_ngroups_swapped = seqlenq_ngroups_swapped;
}

<<<<<<< HEAD
void set_params_dgrad(Flash_bwd_params &params,
                      // sizes
                      const size_t b,
                      const size_t seqlen_q,
                      const size_t seqlen_k,
                      const size_t seqlen_q_rounded,
                      const size_t seqlen_k_rounded,
                      const size_t h,
                      const size_t h_k,
                      const size_t d,
                      const size_t d_rounded,
                      // device pointers
                      const at::Tensor q,
                      const at::Tensor k,
                      const at::Tensor v,
                      const at::Tensor out,
                      const at::Tensor dout,
                      at::Tensor dq,
                      at::Tensor dk,
                      at::Tensor dv,
                      void *cu_seqlens_q_d,
                      void *cu_seqlens_k_d,
                      void *dq_accum_d,
                      void *dk_accum_d,
                      void *dv_accum_d,
                      void *softmax_lse_d,
                      void *dsoftmax_sum_d,
                      float p_dropout,
                      float softmax_scale,
                      int window_size_left,
                      int window_size_right,
                      const float softcap,
                      bool deterministic,
                      const bool unpadded_lse) {

    set_params_fprop(params,
                     b, seqlen_q, seqlen_k, seqlen_q_rounded, seqlen_k_rounded, h, h_k, d, d_rounded,
                     q, k, v, out,
                     cu_seqlens_q_d,
                     cu_seqlens_k_d,
                     nullptr,
                     nullptr,
                     softmax_lse_d,
                     p_dropout,
                     softmax_scale,
                     window_size_left,
                     window_size_right,
                     softcap,
                     false, // seqlenq_ngroups_swapped
                     unpadded_lse);

    // Set the pointers and strides.
    params.do_ptr = dout.data_ptr();
    params.do_row_stride = dout.stride(-3);
    params.do_head_stride = dout.stride(-2);
    params.dq_ptr = dq.data_ptr();
    params.dk_ptr = dk.data_ptr();
    params.dv_ptr = dv.data_ptr();
    params.dq_row_stride = dq.stride(-3);
    params.dk_row_stride = dk.stride(-3);
    params.dv_row_stride = dv.stride(-3);
    params.dq_head_stride = dq.stride(-2);
    params.dk_head_stride = dk.stride(-2);
    params.dv_head_stride = dv.stride(-2);

    if (cu_seqlens_q_d == nullptr) {
        params.do_batch_stride = dout.stride(0);
        params.dq_batch_stride = dq.stride(0);
        params.dk_batch_stride = dk.stride(0);
        params.dv_batch_stride = dv.stride(0);
    }

    params.dq_accum_ptr = dq_accum_d;
    params.dk_accum_ptr = dk_accum_d;
    params.dv_accum_ptr = dv_accum_d;

    // Softmax sum
    params.dsoftmax_sum = dsoftmax_sum_d;

    params.deterministic = deterministic;
}

=======
>>>>>>> 12375706
void run_mha_fwd(Flash_fwd_params &params, cudaStream_t stream, bool force_split_kernel=false) {
    FP16_SWITCH(!params.is_bf16, [&] {
        HEADDIM_SWITCH(params.d, [&] {
            BOOL_SWITCH(params.is_causal, Is_causal, [&] {
                if (params.num_splits <= 1 && !force_split_kernel) {  // If we don't set it num_splits == 0
                    run_mha_fwd_<elem_type, kHeadDim, Is_causal>(params, stream);
                } else {
                    run_mha_fwd_splitkv_dispatch<elem_type, kHeadDim, Is_causal>(params, stream);
                }
            });
        });
    });
}

// Find the number of splits that maximizes the occupancy. For example, if we have
// batch * n_heads = 48 and we have 108 SMs, having 2 splits (efficiency = 0.89) is
// better than having 3 splits (efficiency = 0.67). However, we also don't want too many
// splits as that would incur more HBM reads/writes.
// So we find the best efficiency, then find the smallest number of splits that gets 85%
// of the best efficiency.
inline int num_splits_heuristic(int batch_nheads_mblocks, int num_SMs, int num_n_blocks, int max_splits) {
    // If we have enough to almost fill the SMs, then just use 1 split
    if (batch_nheads_mblocks >= 0.8f * num_SMs) { return 1; }
    max_splits = std::min({max_splits, num_SMs, num_n_blocks});
    float max_efficiency = 0.f;
    std::vector<float> efficiency;
    efficiency.reserve(max_splits);
    auto ceildiv = [](int a, int b) { return (a + b - 1) / b; };
    // Some splits are not eligible. For example, if we have 64 blocks and choose 11 splits,
    // we'll have 6 * 10 + 4 blocks. If we choose 12 splits, we'll have 6 * 11 + (-2) blocks
    // (i.e. it's 11 splits anyway).
    // So we check if the number of blocks per split is the same as the previous num_splits.
    auto is_split_eligible = [&ceildiv, &num_n_blocks](int num_splits) {
        return num_splits == 1 || ceildiv(num_n_blocks, num_splits) != ceildiv(num_n_blocks, num_splits - 1);
    };
    for (int num_splits = 1; num_splits <= max_splits; num_splits++) {
        if (!is_split_eligible(num_splits)) {
            efficiency.push_back(0.f);
        } else {
            float n_waves = float(batch_nheads_mblocks * num_splits) / num_SMs;
            float eff = n_waves / ceil(n_waves);
            // printf("num_splits = %d, eff = %f\n", num_splits, eff);
            if (eff > max_efficiency) { max_efficiency = eff; }
            efficiency.push_back(eff);
        }
    }
    for (int num_splits = 1; num_splits <= max_splits; num_splits++) {
        if (!is_split_eligible(num_splits)) { continue; }
        if (efficiency[num_splits - 1] >= 0.85 * max_efficiency) {
            // printf("num_splits chosen = %d\n", num_splits);
            return num_splits;
        }
    }
    return 1;
}

void set_params_splitkv(Flash_fwd_params &params, const int batch_size,
    const int num_heads, const int head_size, const int max_seqlen_k, const int max_seqlen_q,
    const int head_size_rounded, const float p_dropout,
    const int num_splits, cudaDeviceProp *dprops, struct c10::TensorOptions opts) {

    // This needs to match with run_mha_fwd_splitkv_dispatch
    const int block_n = head_size <= 64 ? 256 : (head_size <= 128 ? 128 : 64);
    const int num_n_blocks = (max_seqlen_k + block_n - 1) / block_n;
    // Technically kBlockM = 64 only for the splitKV kernels, not the standard kernel.
    // In any case we don't expect seqlen_q to be larger than 64 for inference.
    const int num_m_blocks = (max_seqlen_q + 64 - 1) / 64;
    params.num_splits = num_splits;
    if (p_dropout == 0.0f) {  // SplitKV is not implemented for dropout
        if (num_splits < 1) {
            // We multiply number of SMs by 2 to hard-code the fact that we're using 128 threads per block.
            params.num_splits = num_splits_heuristic(batch_size * num_heads * num_m_blocks, dprops->multiProcessorCount * 2, num_n_blocks, 128);
        }
        if (params.num_splits > 1) {
            at::Tensor softmax_lse_accum = torch::empty({params.num_splits, batch_size, num_heads, max_seqlen_q}, opts.dtype(at::kFloat));
            at::Tensor out_accum = torch::empty({params.num_splits, batch_size, num_heads, max_seqlen_q, head_size_rounded}, opts.dtype(at::kFloat));
            params.softmax_lseaccum_ptr = softmax_lse_accum.data_ptr();
            params.oaccum_ptr = out_accum.data_ptr();
        }
        TORCH_CHECK(params.num_splits <= 128, "num_splits > 128 not supported");
    }
}

void set_params_alibi(Flash_fwd_params &params, c10::optional<at::Tensor> &alibi_slopes_, int batch_size, int num_heads){
#ifdef FLASHATTENTION_DISABLE_ALIBI
    TORCH_CHECK(!alibi_slopes_.has_value(), "This flash attention build does not support alibi.");
    params.alibi_slopes_ptr = nullptr;
#else
    if (alibi_slopes_.has_value()) {
        auto alibi_slopes = alibi_slopes_.value();
        TORCH_CHECK(alibi_slopes.dtype() == torch::kFloat32, "ALiBi slopes must have dtype fp32");
        CHECK_DEVICE(alibi_slopes);
        TORCH_CHECK(alibi_slopes.stride(-1) == 1, "ALiBi slopes tensor must have contiguous last dimension");
        TORCH_CHECK(alibi_slopes.sizes() == torch::IntArrayRef({num_heads}) || alibi_slopes.sizes() == torch::IntArrayRef({batch_size, num_heads}));
        params.alibi_slopes_ptr = alibi_slopes.data_ptr();
        params.alibi_slopes_batch_stride = alibi_slopes.dim() == 2 ? alibi_slopes.stride(0) : 0;
    } else {
        params.alibi_slopes_ptr = nullptr;
    }
#endif
}

std::vector<at::Tensor>
mha_fwd(at::Tensor &q,         // batch_size x seqlen_q x num_heads x head_size
        const at::Tensor &k,         // batch_size x seqlen_k x num_heads_k x head_size
        const at::Tensor &v,         // batch_size x seqlen_k x num_heads_k x head_size
        c10::optional<at::Tensor> &out_,             // batch_size x seqlen_q x num_heads x head_size
        c10::optional<at::Tensor> &alibi_slopes_, // num_heads or batch_size x num_heads
        const float p_dropout,
        const float softmax_scale,
        bool is_causal,
        int window_size_left,
        int window_size_right,
        const float softcap,
        const bool return_softmax,
        c10::optional<at::Generator> gen_) {

    auto dprops = at::cuda::getCurrentDeviceProperties();
    // bool is_sm75 = dprops->major == 7 && dprops->minor == 5;
    bool is_sm8x = dprops->major == 8 && dprops->minor >= 0;
    bool is_sm90 = dprops->major == 9 && dprops->minor == 0;
    TORCH_CHECK(is_sm90 || is_sm8x, "FlashAttention only supports Ampere GPUs or newer.");
    // We will support Turing in the near future
    // TORCH_CHECK(is_sm90 || is_sm8x || is_sm75, "FlashAttention only supports Turing GPUs or newer.");

    auto q_dtype = q.dtype();
    TORCH_CHECK(q_dtype == torch::kFloat16 || q_dtype == torch::kBFloat16,
                "FlashAttention only support fp16 and bf16 data type");
    if (q_dtype == torch::kBFloat16) {
        TORCH_CHECK(is_sm90 || is_sm8x, "bfloat16 is only supported on Ampere GPUs or newer");
    }
    TORCH_CHECK(k.dtype() == q_dtype, "query and key must have the same dtype");
    TORCH_CHECK(v.dtype() == q_dtype, "query and value must have the same dtype");

    CHECK_DEVICE(q); CHECK_DEVICE(k); CHECK_DEVICE(v);

    TORCH_CHECK(q.stride(-1) == 1, "Input tensor must have contiguous last dimension");
    TORCH_CHECK(k.stride(-1) == 1, "Input tensor must have contiguous last dimension");
    TORCH_CHECK(v.stride(-1) == 1, "Input tensor must have contiguous last dimension");

    const auto sizes = q.sizes();

    const int batch_size = sizes[0];
    int seqlen_q = sizes[1];
    int num_heads = sizes[2];
    const int head_size_og = sizes[3];
    const int seqlen_k = k.size(1);
    const int num_heads_k = k.size(2);
    TORCH_CHECK(batch_size > 0, "batch size must be postive");
    TORCH_CHECK(head_size_og <= 256, "FlashAttention forward only supports head dimension at most 256");
    TORCH_CHECK(num_heads % num_heads_k == 0, "Number of heads in key/value must divide number of heads in query");

    if (softcap > 0.f) { TORCH_CHECK(p_dropout == 0.f, "Softcapping does not support dropout for now"); }

    if (window_size_left >= seqlen_k) { window_size_left = -1; }
    if (window_size_right >= seqlen_k) { window_size_right = -1; }

    // causal=true is the same as causal=false in this case
    if (seqlen_q == 1 && !alibi_slopes_.has_value()) { is_causal = false; }
    if (is_causal) { window_size_right = 0; }

    // Faster to transpose q from (b, 1, (nheads_kv ngroups), d) to (b, ngroups, nheads_kv, d) in this case
    // H/t Daniel Haziza
    const int seqlenq_ngroups_swapped = seqlen_q == 1 && num_heads > num_heads_k && window_size_left < 0 && window_size_right < 0 && p_dropout == 0.f && head_size_og % 8 == 0 && !alibi_slopes_.has_value();
    const int ngroups = num_heads / num_heads_k;
    if (seqlenq_ngroups_swapped) {
        q = q.reshape({batch_size, num_heads_k, ngroups, head_size_og}).transpose(1, 2);
        seqlen_q = ngroups;
        num_heads = num_heads_k;
    }

    CHECK_SHAPE(q, batch_size, seqlen_q, num_heads, head_size_og);
    CHECK_SHAPE(k, batch_size, seqlen_k, num_heads_k, head_size_og);
    CHECK_SHAPE(v, batch_size, seqlen_k, num_heads_k, head_size_og);

    at::Tensor q_padded, k_padded, v_padded;
    if (head_size_og % 8 != 0) {
        q_padded = torch::nn::functional::pad(q, torch::nn::functional::PadFuncOptions({0, 8 - head_size_og % 8}));
        k_padded = torch::nn::functional::pad(k, torch::nn::functional::PadFuncOptions({0, 8 - head_size_og % 8}));
        v_padded = torch::nn::functional::pad(v, torch::nn::functional::PadFuncOptions({0, 8 - head_size_og % 8}));
    } else {
        q_padded = q;
        k_padded = k;
        v_padded = v;
    }

    at::Tensor out;
    if (out_.has_value()) {
        out = out_.value();
        TORCH_CHECK(out.dtype() == q_dtype, "Output must have the same dtype as inputs");
        CHECK_DEVICE(out);
        TORCH_CHECK(out.stride(-1) == 1, "Output tensor must have contiguous last dimension");
        CHECK_SHAPE(out, batch_size, sizes[1], sizes[2], head_size_og);
        if (seqlenq_ngroups_swapped) {
            out = out.reshape({batch_size, num_heads_k, ngroups, head_size_og}).transpose(1, 2);
        }
        if (head_size_og % 8 != 0) { out = torch::empty_like(q_padded); }
    } else {
        out = torch::empty_like(q_padded);
    }

    auto round_multiple = [](int x, int m) { return (x + m - 1) / m * m; };
    const int head_size = round_multiple(head_size_og, 8);
    const int head_size_rounded = round_multiple(head_size, 32);
    const int seqlen_q_rounded = round_multiple(seqlen_q, 128);
    const int seqlen_k_rounded = round_multiple(seqlen_k, 128);

    // Otherwise the kernel will be launched from cuda:0 device
    // Cast to char to avoid compiler warning about narrowing
    at::cuda::CUDAGuard device_guard{(char)q.get_device()};

    auto opts = q.options();

    auto softmax_lse = torch::empty({batch_size, num_heads, seqlen_q}, opts.dtype(at::kFloat));
    at::Tensor p;
    // Only return softmax if there's dropout to reduce compilation time
    if (return_softmax) {
        TORCH_CHECK(p_dropout > 0.0f, "return_softmax is only supported when p_dropout > 0.0");
        p = torch::empty({ batch_size, num_heads, seqlen_q_rounded, seqlen_k_rounded }, opts);
    }

    Flash_fwd_params params;
    set_params_fprop(params,
                     batch_size,
                     seqlen_q, seqlen_k,
                     seqlen_q_rounded, seqlen_k_rounded,
                     num_heads, num_heads_k,
                     head_size, head_size_rounded,
                     q_padded, k_padded, v_padded, out,
                     /*cu_seqlens_q_d=*/nullptr,
                     /*cu_seqlens_k_d=*/nullptr,
                     /*seqused_k=*/nullptr,
                     return_softmax ? p.data_ptr() : nullptr,
                     softmax_lse.data_ptr(),
                     p_dropout,
                     softmax_scale,
                     window_size_left,
                     window_size_right,
                     softcap
                     );


    set_params_splitkv(params, batch_size, num_heads,
                       head_size, seqlen_k, seqlen_q,
                       head_size_rounded, p_dropout, /*num_splits*/0, dprops, opts);

    // number of times random will be generated per thread, to offset philox counter in thc random
    // state
    // We use a custom RNG that increases the offset by batch_size * nheads * 32.
    int64_t counter_offset = params.b * params.h * 32;
    auto options = torch::TensorOptions().dtype(torch::kFloat32).device(torch::kCUDA);
    auto rng_state = torch::empty({2}, options.dtype(torch::kInt64));
    // Forward kernel will populate memory with the seed and offset.
    params.rng_state = reinterpret_cast<uint64_t*>(rng_state.data_ptr());

    if (p_dropout > 0.0)  {
        auto gen = at::get_generator_or_default<at::CUDAGeneratorImpl>(
            gen_, at::cuda::detail::getDefaultCUDAGenerator());
        // See Note [Acquire lock when using random generators]
        std::lock_guard<std::mutex> lock(gen->mutex_);
        params.philox_args = gen->philox_cuda_state(counter_offset);
    }

    set_params_alibi(params, alibi_slopes_, batch_size, num_heads);

    if (seqlen_k > 0) {
        auto stream = at::cuda::getCurrentCUDAStream().stream();
        run_mha_fwd(params, stream);
    } else {
        // If seqlen_k == 0, then we have an empty tensor. We need to set the output to 0.
        out.zero_();
        softmax_lse.fill_(std::numeric_limits<float>::infinity());
    }

    at::Tensor out_padded = out;
    if (head_size_og % 8 != 0) {
        out = out.index({"...", torch::indexing::Slice(torch::indexing::None, head_size_og)});
        if (out_.has_value()) { out_.value().copy_(out); }
    }

    if (seqlenq_ngroups_swapped) {
        out = out.transpose(1, 2).reshape({batch_size, 1, num_heads_k * seqlen_q, head_size_og});
        out_padded = out_padded.transpose(1, 2).reshape({batch_size, 1, num_heads_k * seqlen_q, head_size_og});
        q_padded = q_padded.transpose(1, 2).reshape({batch_size, 1, num_heads_k * seqlen_q, head_size_og});
        softmax_lse = softmax_lse.reshape({batch_size, num_heads_k * seqlen_q, 1});
    }
    return {out, q_padded, k_padded, v_padded, out_padded, softmax_lse, p, rng_state};
}

std::vector<at::Tensor>
mha_varlen_fwd(at::Tensor &q,  // total_q x num_heads x head_size, total_q := \sum_{i=0}^{b} s_i
               const at::Tensor &k,  // total_k x num_heads_k x head_size, total_k := \sum_{i=0}^{b} s_i or num_blocks x page_block_size x num_heads_k x head_size if there's a block_table.
               const at::Tensor &v,  // total_k x num_heads_k x head_size, total_k := \sum_{i=0}^{b} s_i or num_blocks x page_block_size x num_heads_k x head_size if there's a block_table.
               c10::optional<at::Tensor> &out_, // total_q x num_heads x head_size, total_k := \sum_{i=0}^{b} s_i
               const at::Tensor &cu_seqlens_q,  // b+1
               const at::Tensor &cu_seqlens_k,  // b+1
               c10::optional<at::Tensor> &seqused_k, // b. If given, only this many elements of each batch element's keys are used.
               c10::optional<at::Tensor> &block_table_, // batch_size x max_num_blocks_per_seq
               c10::optional<at::Tensor> &alibi_slopes_, // num_heads or b x num_heads
               int max_seqlen_q,
               const int max_seqlen_k,
               const float p_dropout,
               const float softmax_scale,
               const bool zero_tensors,
               bool is_causal,
               int window_size_left,
               int window_size_right,
               const float softcap,
               const bool return_softmax,
               c10::optional<at::Generator> gen_) {

    auto dprops = at::cuda::getCurrentDeviceProperties();
    // bool is_sm75 = dprops->major == 7 && dprops->minor == 5;
    bool is_sm8x = dprops->major == 8 && dprops->minor >= 0;
    bool is_sm90 = dprops->major == 9 && dprops->minor == 0;
    TORCH_CHECK(is_sm90 || is_sm8x, "FlashAttention only supports Ampere GPUs or newer.");
    // We will support Turing in the near future
    // TORCH_CHECK(is_sm90 || is_sm8x || is_sm75, "FlashAttention only supports Turing GPUs or newer.");

    auto q_dtype = q.dtype();
    TORCH_CHECK(q_dtype == torch::kFloat16 || q_dtype == torch::kBFloat16,
                "FlashAttention only support fp16 and bf16 data type");
    if (q_dtype == torch::kBFloat16) {
        TORCH_CHECK(is_sm90 || is_sm8x, "bfloat16 is only supported on Ampere GPUs or newer");
    }
    TORCH_CHECK(k.dtype() == q_dtype, "query and key must have the same dtype");
    TORCH_CHECK(v.dtype() == q_dtype, "query and value must have the same dtype");
    TORCH_CHECK(cu_seqlens_q.dtype() == torch::kInt32, "cu_seqlens_q must have dtype int32");
    TORCH_CHECK(cu_seqlens_k.dtype() == torch::kInt32, "cu_seqlens_k must have dtype int32");

    CHECK_DEVICE(q); CHECK_DEVICE(k); CHECK_DEVICE(v);
    CHECK_DEVICE(cu_seqlens_q);
    CHECK_DEVICE(cu_seqlens_k);

    at::Tensor block_table;
    const bool paged_KV = block_table_.has_value();
    if (paged_KV) {
        block_table = block_table_.value();
        CHECK_DEVICE(block_table);
        TORCH_CHECK(block_table.dtype() == torch::kInt32, "block_table must have dtype torch.int32");
        TORCH_CHECK(block_table.stride(-1) == 1, "block_table must have contiguous last dimension");
    }

    TORCH_CHECK(q.stride(-1) == 1, "Input tensor must have contiguous last dimension");
    TORCH_CHECK(k.stride(-1) == 1, "Input tensor must have contiguous last dimension");
    TORCH_CHECK(v.stride(-1) == 1, "Input tensor must have contiguous last dimension");
    CHECK_CONTIGUOUS(cu_seqlens_q);
    CHECK_CONTIGUOUS(cu_seqlens_k);

    const auto sizes = q.sizes();

    const int batch_size = cu_seqlens_q.numel() - 1;
    int num_heads = sizes[1];
    const int head_size_og = sizes[2];
    const int num_heads_k = paged_KV ? k.size(2) : k.size(1);

    if (softcap > 0.f) { TORCH_CHECK(p_dropout == 0.f, "Softcapping does not support dropout for now"); }

    const int max_num_blocks_per_seq = !paged_KV ? 0 : block_table.size(1);
    const int num_blocks = !paged_KV ? 0 : k.size(0);
    const int page_block_size = !paged_KV ? 1 : k.size(1);
    TORCH_CHECK(!paged_KV || page_block_size % 16 == 0, "Paged KV cache block size must be divisible by 16");

    if (max_seqlen_q == 1 && !alibi_slopes_.has_value()) { is_causal = false; }  // causal=true is the same as causal=false in this case
    if (is_causal) { window_size_right = 0; }

    void *cu_seqlens_q_d = cu_seqlens_q.data_ptr();

    // Faster to transpose q from (b, 1, (nheads_kv ngroups), d) to (b, ngroups, nheads_kv, d) in this case
    // H/t Daniel Haziza
    const int seqlenq_ngroups_swapped = max_seqlen_q == 1 && num_heads > num_heads_k && window_size_left < 0 && window_size_right < 0 && p_dropout == 0.f && head_size_og % 8 == 0 && !alibi_slopes_.has_value();
    const int ngroups = num_heads / num_heads_k;
    if (seqlenq_ngroups_swapped) {
        q = q.reshape({batch_size, num_heads_k, ngroups, head_size_og}).transpose(1, 2).reshape({batch_size * ngroups, num_heads_k, head_size_og});
        max_seqlen_q = ngroups;
        num_heads = num_heads_k;
        cu_seqlens_q_d = nullptr;
    }

    const int total_q = q.sizes()[0];

    TORCH_CHECK(batch_size > 0, "batch size must be positive");
    TORCH_CHECK(head_size_og <= 256, "FlashAttention forward only supports head dimension at most 256");
    TORCH_CHECK(num_heads % num_heads_k == 0, "Number of heads in key/value must divide number of heads in query");

    if (window_size_left >= max_seqlen_k) { window_size_left = -1; }
    if (window_size_right >= max_seqlen_k) { window_size_right = -1; }

    CHECK_SHAPE(q, total_q, num_heads, head_size_og);
    if (!paged_KV) {
        const int total_k = k.size(0);
        CHECK_SHAPE(k, total_k, num_heads_k, head_size_og);
        CHECK_SHAPE(v, total_k, num_heads_k, head_size_og);
    } else {
        CHECK_SHAPE(k, num_blocks, page_block_size, num_heads_k, head_size_og);
        CHECK_SHAPE(v, num_blocks, page_block_size, num_heads_k, head_size_og);
        CHECK_SHAPE(block_table, batch_size, max_num_blocks_per_seq);
    }

    CHECK_SHAPE(cu_seqlens_q, batch_size + 1);
    CHECK_SHAPE(cu_seqlens_k, batch_size + 1);
    if (seqused_k.has_value()){
        auto seqused_k_ = seqused_k.value();
        TORCH_CHECK(seqused_k_.dtype() == torch::kInt32, "seqused_k must have dtype int32");
        TORCH_CHECK(seqused_k_.is_cuda(), "seqused_k must be on CUDA device");
        TORCH_CHECK(seqused_k_.is_contiguous(), "seqused_k must be contiguous");
        CHECK_SHAPE(seqused_k_, batch_size);
    }

    at::Tensor q_padded, k_padded, v_padded;
    if (head_size_og % 8 != 0) {
        q_padded = torch::nn::functional::pad(q, torch::nn::functional::PadFuncOptions({0, 8 - head_size_og % 8}));
        k_padded = torch::nn::functional::pad(k, torch::nn::functional::PadFuncOptions({0, 8 - head_size_og % 8}));
        v_padded = torch::nn::functional::pad(v, torch::nn::functional::PadFuncOptions({0, 8 - head_size_og % 8}));
    } else {
        q_padded = q;
        k_padded = k;
        v_padded = v;
    }

    at::Tensor out;
    if (out_.has_value()) {
        out = out_.value();
        TORCH_CHECK(out.dtype() == q_dtype, "Output must have the same dtype as inputs");
        CHECK_DEVICE(out);
        TORCH_CHECK(out.stride(-1) == 1, "Output tensor must have contiguous last dimension");
        CHECK_SHAPE(out, sizes[0], sizes[1], head_size_og);
        if (seqlenq_ngroups_swapped) {
            out = out.reshape({batch_size, num_heads_k, ngroups, head_size_og}).transpose(1, 2).reshape({batch_size * ngroups, num_heads_k, head_size_og});
        }
        if (head_size_og % 8 != 0) { out = torch::empty_like(q_padded); }
    } else {
        out = torch::empty_like(q_padded);
    }

    auto round_multiple = [](int x, int m) { return (x + m - 1) / m * m; };
    const int head_size = round_multiple(head_size_og, 8);
    const int head_size_rounded = round_multiple(head_size, 32);
    const int seqlen_q_rounded = round_multiple(max_seqlen_q, 128);
    const int seqlen_k_rounded = round_multiple(max_seqlen_k, 128);

    // Otherwise the kernel will be launched from cuda:0 device
    // Cast to char to avoid compiler warning about narrowing
    at::cuda::CUDAGuard device_guard{(char)q.get_device()};

    auto opts = q.options();
    auto softmax_lse = torch::empty({num_heads, total_q}, opts.dtype(at::kFloat));
    at::Tensor p;
    // Only return softmax if there's dropout to reduce compilation time
    if (return_softmax) {
        TORCH_CHECK(p_dropout > 0.0f, "return_softmax is only supported when p_dropout > 0.0");
        p = torch::empty({ batch_size, num_heads, seqlen_q_rounded, seqlen_k_rounded }, opts);
    }

    if (zero_tensors) {
        out.zero_();
        softmax_lse.fill_(-std::numeric_limits<float>::infinity());
        if (return_softmax) {p.zero_();}
    }

    Flash_fwd_params params;
    set_params_fprop(params,
                     batch_size,
                     max_seqlen_q, max_seqlen_k,
                     seqlen_q_rounded, seqlen_k_rounded,
                     num_heads, num_heads_k,
                     head_size, head_size_rounded,
                     q_padded, k_padded, v_padded, out,
                     cu_seqlens_q_d,
                     cu_seqlens_k.data_ptr(),
                     seqused_k.has_value() ? seqused_k.value().data_ptr() : nullptr,
                     return_softmax ? p.data_ptr() : nullptr,
                     softmax_lse.data_ptr(),
                     p_dropout,
                     softmax_scale,
                     window_size_left,
                     window_size_right,
                     softcap,
                     seqlenq_ngroups_swapped,
                     /*unpadded_lse*/true);
    params.total_q = total_q;

    if (paged_KV) {
        params.block_table = block_table.data_ptr<int>();
        params.block_table_batch_stride = block_table.stride(0);
        params.k_batch_stride = k_padded.stride(0);
        params.v_batch_stride = v_padded.stride(0);
    }
    params.page_block_size = page_block_size;
    if (seqlenq_ngroups_swapped) {
        // Only apply split-k for decoding
        set_params_splitkv(params, batch_size, num_heads,
                           head_size, max_seqlen_k, max_seqlen_q,
                           head_size_rounded, p_dropout, /*num_splits*/0, dprops, opts);
    }

    // number of times random will be generated per thread, to offset philox counter in thc random
    // state
    // We use a custom RNG that increases the offset by batch_size * nheads * 32.
    int64_t counter_offset = params.b * params.h * 32;
    auto options = torch::TensorOptions().dtype(torch::kFloat32).device(torch::kCUDA);
    auto rng_state = torch::empty({2}, options.dtype(torch::kInt64));
    // Forward kernel will populate memory with the seed and offset.
    params.rng_state = reinterpret_cast<uint64_t*>(rng_state.data_ptr());

    if (p_dropout > 0.0)  {
        auto gen = at::get_generator_or_default<at::CUDAGeneratorImpl>(
            gen_, at::cuda::detail::getDefaultCUDAGenerator());
        // See Note [Acquire lock when using random generators]
        std::lock_guard<std::mutex> lock(gen->mutex_);
        params.philox_args = gen->philox_cuda_state(counter_offset);
    }

    set_params_alibi(params, alibi_slopes_, batch_size, num_heads);

    if (max_seqlen_k > 0) {
        auto stream = at::cuda::getCurrentCUDAStream().stream();
        run_mha_fwd(params, stream, paged_KV);
    } else {
        // If seqlen_k == 0, then we have an empty tensor. We need to set the output to 0.
        out.zero_();
        softmax_lse.fill_(std::numeric_limits<float>::infinity());
    }

    at::Tensor out_padded = out;
    if (head_size_og % 8 != 0) {
        out = out.index({"...", torch::indexing::Slice(torch::indexing::None, head_size_og)});
        if (out_.has_value()) { out_.value().copy_(out); }
    }

    if (seqlenq_ngroups_swapped) {
        int64_t size_before[] = {batch_size, max_seqlen_q, num_heads_k, head_size_og};
        int64_t size_after[] = {batch_size, num_heads_k * max_seqlen_q, head_size_og};
        out = out.reshape(size_before).transpose(1, 2).reshape(size_after);
        out_padded = out_padded.reshape(size_before).transpose(1, 2).reshape(size_after);
        q_padded = q_padded.reshape(size_before).transpose(1, 2).reshape(size_after);
        softmax_lse = softmax_lse.reshape({num_heads * max_seqlen_q, batch_size});
    }

    return {out, q_padded, k_padded, v_padded, out_padded, softmax_lse, p, rng_state};
}

<<<<<<< HEAD
void run_mha_bwd(Flash_bwd_params &params, cudaStream_t stream) {
    FP16_SWITCH(!params.is_bf16, [&] {
        HEADDIM_SWITCH(params.d, [&] {
            run_mha_bwd_<elem_type, kHeadDim>(params, stream);
        });
    });
}

std::vector<at::Tensor>
mha_bwd(const at::Tensor &dout,  // batch_size x seqlen_q x num_heads, x head_size_og
        const at::Tensor &q,   // batch_size x seqlen_q x num_heads x head_size
        const at::Tensor &k,   // batch_size x seqlen_k x num_heads_k x head_size
        const at::Tensor &v,   // batch_size x seqlen_k x num_heads_k x head_size
        const at::Tensor &out,   // batch_size x seqlen_q x num_heads x head_size
        const at::Tensor &softmax_lse,     // b x h x seqlen_q
        c10::optional<at::Tensor> &dq_,   // batch_size x seqlen_q x num_heads x head_size
        c10::optional<at::Tensor> &dk_,   // batch_size x seqlen_k x num_heads_k x head_size
        c10::optional<at::Tensor> &dv_,   // batch_size x seqlen_k x num_heads_k x head_size
        c10::optional<at::Tensor> &alibi_slopes_, // num_heads or batch_size x num_heads
        const float p_dropout,         // probability to drop
        const float softmax_scale,
        const bool is_causal,
        int window_size_left,
        int window_size_right,
        const float softcap,
        const bool deterministic,
        c10::optional<at::Generator> gen_,
        c10::optional<at::Tensor> &rng_state) {

    #ifdef FLASHATTENTION_DISABLE_BACKWARD
        TORCH_CHECK(false, "This flash attention build does not support backward.");
    #endif
    if (is_causal) { window_size_right = 0; }
    auto dprops = at::cuda::getCurrentDeviceProperties();
    // bool is_sm75 = dprops->major == 7 && dprops->minor == 5;
    bool is_sm8x = dprops->major == 8 && dprops->minor >= 0;
    bool is_sm80 = dprops->major == 8 && dprops->minor == 0;
    bool is_sm90 = dprops->major == 9 && dprops->minor == 0;
    TORCH_CHECK(is_sm90 || is_sm8x, "FlashAttention only supports Ampere GPUs or newer.");
    // We will support Turing in the near future
    // TORCH_CHECK(is_sm90 || is_sm8x || is_sm75, "FlashAttention only supports Turing GPUs or newer.");

    bool is_dropout = p_dropout > 0.0;
    auto stream = at::cuda::getCurrentCUDAStream().stream();

    auto q_dtype = q.dtype();
    TORCH_CHECK(q_dtype == torch::kFloat16 || q_dtype == torch::kBFloat16,
                "FlashAttention only support fp16 and bf16 data type");
    if (q_dtype == torch::kBFloat16) {
        TORCH_CHECK(is_sm90 || is_sm8x, "bfloat16 is only supported on Ampere GPUs or newer");
    }
    TORCH_CHECK(k.dtype() == q_dtype, "query and key must have the same dtype");
    TORCH_CHECK(v.dtype() == q_dtype, "query and value must have the same dtype");
    TORCH_CHECK(out.dtype() == q_dtype, "query and out must have the same dtype");
    TORCH_CHECK(dout.dtype() == q_dtype, "query and dout must have the same dtype");

    CHECK_DEVICE(q); CHECK_DEVICE(k); CHECK_DEVICE(v);
    CHECK_DEVICE(out); CHECK_DEVICE(dout); CHECK_DEVICE(softmax_lse);

    TORCH_CHECK(q.stride(-1) == 1, "Input tensor must have contiguous last dimension");
    TORCH_CHECK(k.stride(-1) == 1, "Input tensor must have contiguous last dimension");
    TORCH_CHECK(v.stride(-1) == 1, "Input tensor must have contiguous last dimension");
    TORCH_CHECK(out.stride(-1) == 1, "out tensor must have contiguous last dimension");
    TORCH_CHECK(dout.stride(-1) == 1, "dout tensor must have contiguous last dimension");

    const auto sizes = q.sizes();

    const int batch_size = sizes[0];
    const int seqlen_q = sizes[1];
    const int num_heads = sizes[2];
    const int head_size_og = dout.size(3);
    const int head_size = sizes[3];
    const int seqlen_k = k.size(1);
    const int num_heads_k = k.size(2);
    TORCH_CHECK(batch_size > 0, "batch size must be positive");
    TORCH_CHECK(head_size % 8 == 0, "head_size should be a multiple of 8");
    TORCH_CHECK(head_size <= 256, "FlashAttention backward only supports head dimension at most 256");
    if (head_size > 192 && (head_size <= 224 || is_dropout)) {
        TORCH_CHECK(is_sm80 || is_sm90, "FlashAttention backward for head dim 256 with dropout, or head dim 224 with/without dropout requires A100/A800 or H100/H800");
    }
    TORCH_CHECK(num_heads % num_heads_k == 0, "Number of heads in key/value must divide number of heads in query");

    auto round_multiple = [](int x, int m) { return (x + m - 1) / m * m; };
    const int head_size_rounded = round_multiple(head_size, 32);
    const int seqlen_q_rounded = round_multiple(seqlen_q, 128);
    const int seqlen_k_rounded = round_multiple(seqlen_k, 128);

    TORCH_CHECK(head_size == round_multiple(head_size_og, 8), "head_size must be head_size_og rounded to a multiple of 8");

    if (window_size_left >= seqlen_k) { window_size_left = -1; }
    if (window_size_right >= seqlen_k) { window_size_right = -1; }

    CHECK_SHAPE(q, batch_size, seqlen_q, num_heads, head_size);
    CHECK_SHAPE(k, batch_size, seqlen_k, num_heads_k, head_size);
    CHECK_SHAPE(v, batch_size, seqlen_k, num_heads_k, head_size);
    CHECK_SHAPE(out, batch_size, seqlen_q, num_heads, head_size);
    CHECK_SHAPE(dout, batch_size, seqlen_q, num_heads, head_size_og);

    at::Tensor dq, dk, dv;
    if (dq_.has_value()) {
        dq = dq_.value();
        TORCH_CHECK(dq.dtype() == q_dtype, "dq must have the same dtype as q");
        CHECK_DEVICE(dq);
        TORCH_CHECK(dq.stride(-1) == 1, "dq must have contiguous last dimension");
        CHECK_SHAPE(dq, batch_size, seqlen_q, num_heads, head_size);
    } else {
        dq = torch::empty_like(q);
    }
    if (dk_.has_value()) {
        dk = dk_.value();
        TORCH_CHECK(dk.dtype() == q_dtype, "dk must have the same dtype as q");
        CHECK_DEVICE(dk);
        TORCH_CHECK(dk.stride(-1) == 1, "dk must have contiguous last dimension");
        CHECK_SHAPE(dk, batch_size, seqlen_k, num_heads_k, head_size);
    } else {
        dk = torch::empty_like(k);
    }
    if (dv_.has_value()) {
        dv = dv_.value();
        TORCH_CHECK(dv.dtype() == q_dtype, "dv must have the same dtype as q");
        CHECK_DEVICE(dv);
        TORCH_CHECK(dv.stride(-1) == 1, "dv must have contiguous last dimension");
        CHECK_SHAPE(dv, batch_size, seqlen_k, num_heads_k, head_size);
    } else {
        dv = torch::empty_like(v);
    }

    at::Tensor dout_padded;
    if (head_size_og % 8 != 0) {
        dout_padded = torch::nn::functional::pad(dout, torch::nn::functional::PadFuncOptions({0, 8 - head_size_og % 8}));
    } else {
        dout_padded = dout;
    }

    // bool loop = seqlen_k > blocksize_c;
    // TODO: change later, for now set to true for simplicity
    bool loop = true;

    // Otherwise the kernel will be launched from cuda:0 device
    // Cast to char to avoid compiler warning about narrowing
    at::cuda::CUDAGuard device_guard{(char)q.get_device()};

    auto opts = q.options();
    auto softmax_d = torch::empty({batch_size, num_heads, seqlen_q_rounded}, opts.dtype(at::kFloat));
    at::Tensor dq_accum;
    at::Tensor dk_accum, dv_accum;
    if (loop) {
        if (!deterministic) {
            dq_accum = torch::empty({batch_size, seqlen_q_rounded, num_heads, head_size_rounded}, opts.dtype(at::kFloat));
        } else {
            const int nsplits = (dprops->multiProcessorCount + batch_size * num_heads - 1) / (batch_size * num_heads);
            dq_accum = torch::zeros({nsplits, batch_size, seqlen_q_rounded, num_heads, head_size_rounded}, opts.dtype(at::kFloat));
        }
        // dk_accum = torch::empty({batch_size, num_heads_k, seqlen_k_rounded, head_size_rounded}, opts.dtype(at::kFloat));
        // dv_accum = torch::empty({batch_size, num_heads_k, seqlen_k_rounded, head_size_rounded}, opts.dtype(at::kFloat));
    }

    at::Tensor dk_expanded, dv_expanded;
    if (num_heads_k != num_heads) {  // MQA / GQA
        dk_expanded = torch::empty({batch_size, seqlen_k, num_heads, head_size}, opts);
        dv_expanded = torch::empty({batch_size, seqlen_k, num_heads, head_size}, opts);
    } else {
        dk_expanded = dk;
        dv_expanded = dv;
    }

    Flash_bwd_params params;

    set_params_dgrad(params,
                     batch_size,
                     seqlen_q, seqlen_k,
                     seqlen_q_rounded, seqlen_k_rounded,
                     num_heads, num_heads_k,
                     head_size, head_size_rounded,
                     q, k, v, out,
                     dout_padded, dq, dk_expanded, dv_expanded,
                     nullptr,
                     nullptr,
                     loop ? dq_accum.data_ptr() : nullptr,
                     // loop ? dk_accum.data_ptr() : nullptr,
                     // loop ? dv_accum.data_ptr() : nullptr,
                     nullptr,
                     nullptr,
                     softmax_lse.data_ptr(),
                     softmax_d.data_ptr(),
                     p_dropout,
                     softmax_scale,
                     window_size_left,
                     window_size_right,
                     softcap,
                     deterministic,
                     /*unpadded_lse*/false);
    params.dq_accum_split_stride = !deterministic ? 0 : dq_accum.stride(0);

    auto launch = &run_mha_bwd;

    auto gen = at::get_generator_or_default<at::CUDAGeneratorImpl>(
        gen_, at::cuda::detail::getDefaultCUDAGenerator());

    // We use a custom RNG that increases the offset by batch_size * nheads * 32.
    int64_t counter_offset = params.b * params.h * 32;

    if ( rng_state.has_value() ) {
        params.rng_state = reinterpret_cast<uint64_t*>(rng_state.value().data_ptr());
    } else if( is_dropout ) {
        // See Note [Acquire lock when using random generators]
        std::lock_guard<std::mutex> lock(gen->mutex_);
        params.philox_args = gen->philox_cuda_state(counter_offset);
        auto seeds = at::cuda::philox::unpack(params.philox_args);
        params.rng_state[0] = std::get<0>(seeds);
        params.rng_state[1] = std::get<1>(seeds);
    }

    set_params_alibi(params, alibi_slopes_, batch_size, num_heads);

    if (seqlen_q > 0) {
        launch(params, stream);
    } else {
        // If seqlen_q == 0, then we have an empty tensor. We need to set the output to 0.
        dk_expanded.zero_();
        dv_expanded.zero_();
        softmax_d.zero_();
    }

    // For MQA/GQA we need to sum dK and dV across the groups
    if (num_heads_k != num_heads) {
        at::sum_out(dk, at::reshape(dk_expanded, {batch_size, seqlen_k, num_heads_k, num_heads / num_heads_k, head_size}), {3});
        at::sum_out(dv, at::reshape(dv_expanded, {batch_size, seqlen_k, num_heads_k, num_heads / num_heads_k, head_size}), {3});
    }
    if (head_size_og % 8 != 0) {
        dq = dq.index({"...", torch::indexing::Slice(torch::indexing::None, head_size_og)});
        dk = dk.index({"...", torch::indexing::Slice(torch::indexing::None, head_size_og)});
        dv = dv.index({"...", torch::indexing::Slice(torch::indexing::None, head_size_og)});
    }

    return { dq, dk, dv, softmax_d };
}

std::vector<at::Tensor>
mha_varlen_bwd(const at::Tensor &dout,  // total_q x num_heads, x head_size
               const at::Tensor &q,   // total_q x num_heads x head_size, total_q := \sum_{i=0}^{b} s_i
               const at::Tensor &k,   // total_k x num_heads_k x head_size, total_k := \sum_{i=0}^{b} s_i
               const at::Tensor &v,   // total_k x num_heads_k x head_size, total_k := \sum_{i=0}^{b} s_i
               const at::Tensor &out,   // total_q x num_heads x head_size
               const at::Tensor &softmax_lse,    // h x total_q, softmax logsumexp
               c10::optional<at::Tensor> &dq_,   // total_q x num_heads x head_size, total_q := \sum_{i=0}^{b} s_i
               c10::optional<at::Tensor> &dk_,   // total_k x num_heads_k x head_size, total_k := \sum_{i=0}^{b} s_i
               c10::optional<at::Tensor> &dv_,   // total_k x num_heads_k x head_size, total_k := \sum_{i=0}^{b} s_i
               const at::Tensor &cu_seqlens_q,  // b+1
               const at::Tensor &cu_seqlens_k,  // b+1
               c10::optional<at::Tensor> &alibi_slopes_, // num_heads or b x num_heads
               const int max_seqlen_q,
               const int max_seqlen_k,          // max sequence length to choose the kernel
               const float p_dropout,         // probability to drop
               const float softmax_scale,
               const bool zero_tensors,
               const bool is_causal,
               int window_size_left,
               int window_size_right,
               const float softcap,
               const bool deterministic,
               c10::optional<at::Generator> gen_,
               c10::optional<at::Tensor> &rng_state) {

    #ifdef FLASHATTENTION_DISABLE_BACKWARD
        TORCH_CHECK(false, "This flash attention build does not support backward.");
    #endif

    if (is_causal) { window_size_right = 0; }
    auto dprops = at::cuda::getCurrentDeviceProperties();
    // bool is_sm75 = dprops->major == 7 && dprops->minor == 5;
    bool is_sm8x = dprops->major == 8 && dprops->minor >= 0;
    bool is_sm80 = dprops->major == 8 && dprops->minor == 0;
    bool is_sm90 = dprops->major == 9 && dprops->minor == 0;
    TORCH_CHECK(is_sm90 || is_sm8x, "FlashAttention only supports Ampere GPUs or newer.");
    // We will support Turing in the near future
    // TORCH_CHECK(is_sm90 || is_sm8x || is_sm75, "FlashAttention only supports Turing GPUs or newer.");
    bool is_dropout = p_dropout > 0.0;
    auto stream = at::cuda::getCurrentCUDAStream().stream();

    auto q_dtype = q.dtype();
    TORCH_CHECK(q_dtype == torch::kFloat16 || q_dtype == torch::kBFloat16,
                "FlashAttention only support fp16 and bf16 data type");
    if (q_dtype == torch::kBFloat16) {
        TORCH_CHECK(is_sm90 || is_sm8x, "bfloat16 is only supported on Ampere GPUs or newer");
    }
    TORCH_CHECK(k.dtype() == q_dtype, "query and key must have the same dtype");
    TORCH_CHECK(v.dtype() == q_dtype, "query and value must have the same dtype");
    TORCH_CHECK(out.dtype() == q_dtype, "query and out must have the same dtype");
    TORCH_CHECK(dout.dtype() == q_dtype, "query and dout must have the same dtype");
    TORCH_CHECK(cu_seqlens_q.dtype() == torch::kInt32, "cu_seqlens_q must have dtype int32");
    TORCH_CHECK(cu_seqlens_k.dtype() == torch::kInt32, "cu_seqlens_k must have dtype int32");

    CHECK_DEVICE(q); CHECK_DEVICE(k); CHECK_DEVICE(v);
    CHECK_DEVICE(out); CHECK_DEVICE(dout); CHECK_DEVICE(softmax_lse);
    CHECK_DEVICE(cu_seqlens_q); CHECK_DEVICE(cu_seqlens_k);

    TORCH_CHECK(q.stride(-1) == 1, "Input tensor must have contiguous last dimension");
    TORCH_CHECK(k.stride(-1) == 1, "Input tensor must have contiguous last dimension");
    TORCH_CHECK(v.stride(-1) == 1, "Input tensor must have contiguous last dimension");
    TORCH_CHECK(out.stride(-1) == 1, "out tensor must have contiguous last dimension");
    TORCH_CHECK(dout.stride(-1) == 1, "dout tensor must have contiguous last dimension");
    CHECK_CONTIGUOUS(cu_seqlens_q);
    CHECK_CONTIGUOUS(cu_seqlens_k);

    const auto sizes = q.sizes();

    const int total_q = sizes[0];
    const int batch_size = cu_seqlens_q.numel() - 1;
    const int num_heads = sizes[1];
    const int head_size_og = dout.size(2);
    const int head_size = sizes[2];
    const int total_k = k.size(0);
    const int num_heads_k = k.size(1);
    TORCH_CHECK(batch_size > 0, "batch size must be positive");
    TORCH_CHECK(head_size % 8 == 0, "head_size should be a multiple of 8");
    TORCH_CHECK(head_size <= 256, "FlashAttention backward only supports head dimension at most 256");
    if (head_size > 192 && (head_size <= 224 || is_dropout)) {
        TORCH_CHECK(is_sm80 || is_sm90, "FlashAttention backward for head dim 256 with dropout, or head dim 224 with/without dropout requires A100/A800 or H100/H800");
    }
    TORCH_CHECK(num_heads % num_heads_k == 0, "Number of heads in key/value must divide number of heads in query");

    auto round_multiple = [](int x, int m) { return (x + m - 1) / m * m; };
    const int head_size_rounded = round_multiple(head_size, 32);
    const int seqlen_q_rounded = round_multiple(max_seqlen_q, 128);
    const int seqlen_k_rounded = round_multiple(max_seqlen_k, 128);

    TORCH_CHECK(head_size == round_multiple(head_size_og, 8), "head_size must be head_size_og rounded to a multiple of 8");

    if (window_size_left >= max_seqlen_k) { window_size_left = -1; }
    if (window_size_right >= max_seqlen_k) { window_size_right = -1; }

    CHECK_SHAPE(q, total_q, num_heads, head_size);
    CHECK_SHAPE(k, total_k, num_heads_k, head_size);
    CHECK_SHAPE(v, total_k, num_heads_k, head_size);
    CHECK_SHAPE(out, total_q, num_heads, head_size);
    CHECK_SHAPE(dout, total_q, num_heads, head_size_og);
    CHECK_SHAPE(cu_seqlens_q, batch_size + 1);
    CHECK_SHAPE(cu_seqlens_k, batch_size + 1);

    at::Tensor dq, dk, dv;
    if (dq_.has_value()) {
        dq = dq_.value();
        TORCH_CHECK(dq.dtype() == q_dtype, "dq must have the same dtype as q");
        CHECK_DEVICE(dq);
        TORCH_CHECK(dq.stride(-1) == 1, "dq must have contiguous last dimension");
        CHECK_SHAPE(dq, total_q, num_heads, head_size);
    } else {
        dq = torch::empty_like(q);
    }
    if (dk_.has_value()) {
        dk = dk_.value();
        TORCH_CHECK(dk.dtype() == q_dtype, "dk must have the same dtype as q");
        CHECK_DEVICE(dk);
        TORCH_CHECK(dk.stride(-1) == 1, "dk must have contiguous last dimension");
        CHECK_SHAPE(dk, total_k, num_heads_k, head_size);
    } else {
        dk = torch::empty_like(k);
    }
    if (dv_.has_value()) {
        dv = dv_.value();
        TORCH_CHECK(dv.dtype() == q_dtype, "dv must have the same dtype as q");
        CHECK_DEVICE(dv);
        TORCH_CHECK(dv.stride(-1) == 1, "dv must have contiguous last dimension");
        CHECK_SHAPE(dv, total_k, num_heads_k, head_size);
    } else {
        dv = torch::empty_like(v);
    }

    at::Tensor dout_padded;
    if (head_size_og % 8 != 0) {
        dout_padded = torch::nn::functional::pad(dout, torch::nn::functional::PadFuncOptions({0, 8 - head_size_og % 8}));
    } else {
        dout_padded = dout;
    }

    // bool loop = max_seqlen_k > blocksize_c;
    // TODO: change later, for now set to true for simplicity
    bool loop = true;

    // Otherwise the kernel will be launched from cuda:0 device
    // Cast to char to avoid compiler warning about narrowing
    at::cuda::CUDAGuard device_guard{(char)q.get_device()};

    auto opts = q.options();
    auto softmax_d = torch::empty({num_heads, total_q + 128 * batch_size}, opts.dtype(at::kFloat));
    at::Tensor dq_accum;
    if (loop) {
        // We don't want to allocate dq_accum of size (batch, seqlen_q_rounded, num_heads, head_size_rounded)
        // because that would be too large if there is a very long sequence and the rest of the sequences are short.
        // Instead, we allocate dq_accum of size (total_q + 128 * batch, num_heads, head_size_rounded).
        // Note that 128 is the max block size on the seqlen_q dimension.
        // For dQ, the i-th sequence is stored in indices from cu_seqlens[i] + 128 * i to
        // cu_seqlens[i + 1] * 128 * i - 1. This ensures that the i-th sequence and (i + 1)-th sequence will
        // be at least 128 apart. It's ok for us to do atomicAdds up to 128 rows beyond what we're normally
        // allowed to do. So we won't have to do any bound checking, and performance should stay the same.
        // Same holds for softmax_d, since LSE is stored in unpadded format.
        if (!deterministic) {
            dq_accum = torch::empty({total_q + 128 * batch_size, num_heads, head_size_rounded}, opts.dtype(at::kFloat));
        } else {
            const int nsplits = (dprops->multiProcessorCount + batch_size * num_heads - 1) / (batch_size * num_heads);
            dq_accum = torch::zeros({nsplits, total_q + 128 * batch_size, num_heads, head_size_rounded}, opts.dtype(at::kFloat));
        }
    }

    at::Tensor dk_expanded, dv_expanded;
    if (num_heads_k != num_heads) {  // MQA / GQA
        dk_expanded = torch::empty({total_k, num_heads, head_size}, opts);
        dv_expanded = torch::empty({total_k, num_heads, head_size}, opts);
    } else {
        dk_expanded = dk;
        dv_expanded = dv;
    }

    if( zero_tensors ) {
        dq.zero_();
        dk_expanded.zero_();
        dv_expanded.zero_();
        softmax_d.zero_();
    }

    Flash_bwd_params params;

    set_params_dgrad(params,
                     batch_size,
                     max_seqlen_q, max_seqlen_k,
                     seqlen_q_rounded, seqlen_k_rounded,
                     num_heads, num_heads_k,
                     head_size, head_size_rounded,
                     q, k, v, out,
                     dout_padded, dq, dk_expanded, dv_expanded,
                     cu_seqlens_q.data_ptr(),
                     cu_seqlens_k.data_ptr(),
                     loop ? dq_accum.data_ptr() : nullptr,
                     nullptr,
                     nullptr,
                     softmax_lse.data_ptr(),
                     softmax_d.data_ptr(),
                     p_dropout,
                     softmax_scale,
                     window_size_left,
                     window_size_right,
                     softcap,
                     deterministic,
                     /*unpadded_lse*/true);
    params.dq_accum_split_stride = !deterministic ? 0 : dq_accum.stride(0);
    params.total_q = total_q;

    auto launch = &run_mha_bwd;

    auto gen = at::get_generator_or_default<at::CUDAGeneratorImpl>(
        gen_, at::cuda::detail::getDefaultCUDAGenerator());

    // We use a custom RNG that increases the offset by batch_size * nheads * 32.
    int64_t counter_offset = params.b * params.h * 32;

    if ( rng_state.has_value() ) {
        params.rng_state = reinterpret_cast<uint64_t*>(rng_state.value().data_ptr());
    } else if( is_dropout ) {
        // See Note [Acquire lock when using random generators]
        std::lock_guard<std::mutex> lock(gen->mutex_);
        params.philox_args = gen->philox_cuda_state(counter_offset);
        auto seeds = at::cuda::philox::unpack(params.philox_args);
        params.rng_state[0] = std::get<0>(seeds);
        params.rng_state[1] = std::get<1>(seeds);
    }

    set_params_alibi(params, alibi_slopes_, batch_size, num_heads);

    if (max_seqlen_q > 0) {
        launch(params, stream);
    } else {
        // If seqlen_q == 0, then we have an empty tensor. We need to set the output to 0.
        dk_expanded.zero_();
        dv_expanded.zero_();
        softmax_d.zero_();
    }

    // For MQA/GQA we need to sum dK and dV across the groups
    if (num_heads_k != num_heads) {
        at::sum_out(dk, at::reshape(dk_expanded, {total_k, num_heads_k, num_heads / num_heads_k, head_size}), {2});
        at::sum_out(dv, at::reshape(dv_expanded, {total_k, num_heads_k, num_heads / num_heads_k, head_size}), {2});
    }
    if (head_size_og % 8 != 0) {
        dq = dq.index({"...", torch::indexing::Slice(torch::indexing::None, head_size_og)});
        dk = dk.index({"...", torch::indexing::Slice(torch::indexing::None, head_size_og)});
        dv = dv.index({"...", torch::indexing::Slice(torch::indexing::None, head_size_og)});
    }

    return { dq, dk, dv, softmax_d };
}

=======
>>>>>>> 12375706
std::vector<at::Tensor>
mha_fwd_kvcache(at::Tensor &q,                 // batch_size x seqlen_q x num_heads x head_size
                const at::Tensor &kcache,            // batch_size_c x seqlen_k x num_heads_k x head_size or num_blocks x page_block_size x num_heads_k x head_size if there's a block_table.
                const at::Tensor &vcache,            // batch_size_c x seqlen_k x num_heads_k x head_size or num_blocks x page_block_size x num_heads_k x head_size if there's a block_table.
                c10::optional<const at::Tensor> &k_, // batch_size x seqlen_knew x num_heads_k x head_size
                c10::optional<const at::Tensor> &v_, // batch_size x seqlen_knew x num_heads_k x head_size
                c10::optional<const at::Tensor> &seqlens_k_, // batch_size
                c10::optional<const at::Tensor> &rotary_cos_, // seqlen_ro x (rotary_dim / 2)
                c10::optional<const at::Tensor> &rotary_sin_, // seqlen_ro x (rotary_dim / 2)
                c10::optional<const at::Tensor> &cache_batch_idx_, // indices to index into the KV cache
                c10::optional<at::Tensor> &block_table_, // batch_size x max_num_blocks_per_seq
                c10::optional<at::Tensor> &alibi_slopes_, // num_heads or batch_size x num_heads
                c10::optional<at::Tensor> &out_,             // batch_size x seqlen_q x num_heads x head_size
                const float softmax_scale,
                bool is_causal,
                int window_size_left,
                int window_size_right,
                const float softcap,
                bool is_rotary_interleaved,   // if true, rotary combines indices 0 & 1, else indices 0 & rotary_dim / 2
                int num_splits
                ) {

    auto dprops = at::cuda::getCurrentDeviceProperties();
    // bool is_sm75 = dprops->major == 7 && dprops->minor == 5;
    bool is_sm8x = dprops->major == 8 && dprops->minor >= 0;
    bool is_sm90 = dprops->major == 9 && dprops->minor == 0;
    TORCH_CHECK(is_sm90 || is_sm8x, "FlashAttention only supports Ampere GPUs or newer.");
    // We will support Turing in the near future
    // TORCH_CHECK(is_sm90 || is_sm8x || is_sm75, "FlashAttention only supports Turing GPUs or newer.");

    auto q_dtype = q.dtype();
    TORCH_CHECK(q_dtype == torch::kFloat16 || q_dtype == torch::kBFloat16,
                "FlashAttention only support fp16 and bf16 data type");
    if (q_dtype == torch::kBFloat16) {
        TORCH_CHECK(is_sm90 || is_sm8x, "bfloat16 is only supported on Ampere GPUs or newer");
    }
    TORCH_CHECK(kcache.dtype() == q_dtype, "query and key must have the same dtype");
    TORCH_CHECK(vcache.dtype() == q_dtype, "query and value must have the same dtype");

    CHECK_DEVICE(q); CHECK_DEVICE(kcache); CHECK_DEVICE(vcache);

    TORCH_CHECK(q.stride(-1) == 1, "Input tensor must have contiguous last dimension");
    TORCH_CHECK(kcache.stride(-1) == 1, "Input tensor must have contiguous last dimension");
    TORCH_CHECK(vcache.stride(-1) == 1, "Input tensor must have contiguous last dimension");

    at::Tensor block_table;
    const bool paged_KV = block_table_.has_value();
    if (paged_KV) {
        TORCH_CHECK(!cache_batch_idx_.has_value(), "Paged KVcache does not support cache_batch_idx");
        block_table = block_table_.value();
        CHECK_DEVICE(block_table);
        TORCH_CHECK(block_table.dtype() == torch::kInt32, "block_table must have dtype torch.int32");
        TORCH_CHECK(block_table.stride(-1) == 1, "block_table must have contiguous last dimension");
    }

    const auto sizes = q.sizes();

    const int batch_size = sizes[0];
    int seqlen_q = sizes[1];
    const int seqlen_q_og = seqlen_q;
    int num_heads = sizes[2];
    const int num_heads_og = num_heads;
    const int head_size_og = sizes[3];

    const int max_num_blocks_per_seq = !paged_KV ? 0 : block_table.size(1);
    const int num_blocks = !paged_KV ? 0 : kcache.size(0);
    const int page_block_size = !paged_KV ? 1 : kcache.size(1);
    TORCH_CHECK(!paged_KV || page_block_size % 16 == 0, "Paged KV cache block size must be divisible by 16");
    const int seqlen_k = !paged_KV ? kcache.size(1) : max_num_blocks_per_seq * page_block_size;
    const int num_heads_k = kcache.size(2);
    const int batch_size_c = !paged_KV ? kcache.size(0) : batch_size;
    TORCH_CHECK(batch_size > 0, "batch size must be postive");
    TORCH_CHECK(head_size_og <= 256, "FlashAttention forward only supports head dimension at most 256");
    TORCH_CHECK(num_heads % num_heads_k == 0, "Number of heads in key/value must divide number of heads in query");

    // causal=true is the same as causal=false in this case
    if (seqlen_q == 1 && !alibi_slopes_.has_value()) { is_causal = false; }
    if (is_causal) { window_size_right = 0; }

    // Faster to transpose q from (b, 1, (nheads_kv ngroups), d) to (b, ngroups, nheads_kv, d) in this case
    // H/t Daniel Haziza
    const int seqlenq_ngroups_swapped = seqlen_q == 1 && num_heads > num_heads_k && window_size_left < 0 && window_size_right < 0 && head_size_og % 8 == 0 && !alibi_slopes_.has_value();
    if (seqlenq_ngroups_swapped) {
        const int ngroups = num_heads / num_heads_k;
        q = q.reshape({batch_size, num_heads_k, ngroups, head_size_og}).transpose(1, 2);
        seqlen_q = ngroups;
        num_heads = num_heads_k;
    }

    if (window_size_left >= seqlen_k) { window_size_left = -1; }
    if (window_size_right >= seqlen_k) { window_size_right = -1; }

    CHECK_SHAPE(q, batch_size, seqlen_q, num_heads, head_size_og);
    if (!paged_KV) {
        CHECK_SHAPE(kcache, batch_size_c, seqlen_k, num_heads_k, head_size_og);
        CHECK_SHAPE(vcache, batch_size_c, seqlen_k, num_heads_k, head_size_og);
    } else {
        CHECK_SHAPE(kcache, num_blocks, page_block_size, num_heads_k, head_size_og);
        CHECK_SHAPE(vcache, num_blocks, page_block_size, num_heads_k, head_size_og);
        CHECK_SHAPE(block_table, batch_size, max_num_blocks_per_seq);
    }

    at::Tensor q_padded, kcache_padded, vcache_padded;
    if (head_size_og % 8 != 0) {
        q_padded = torch::nn::functional::pad(q, torch::nn::functional::PadFuncOptions({0, 8 - head_size_og % 8}));
        kcache_padded = torch::nn::functional::pad(kcache, torch::nn::functional::PadFuncOptions({0, 8 - head_size_og % 8}));
        vcache_padded = torch::nn::functional::pad(vcache, torch::nn::functional::PadFuncOptions({0, 8 - head_size_og % 8}));
    } else {
        q_padded = q;
        kcache_padded = kcache;
        vcache_padded = vcache;
    }

    at::Tensor out;
    if (out_.has_value()) {
        out = out_.value();
        TORCH_CHECK(out.dtype() == q_dtype, "Output must have the same dtype as inputs");
        CHECK_DEVICE(out);
        TORCH_CHECK(out.stride(-1) == 1, "Output tensor must have contiguous last dimension");
        CHECK_SHAPE(out, batch_size, seqlen_q_og, num_heads_og, head_size_og);
        if (head_size_og % 8 != 0) {
            out = torch::empty_like(q_padded);
        } else if (seqlenq_ngroups_swapped) {
            out = out.reshape({batch_size, num_heads, seqlen_q, head_size_og}).transpose(1, 2);
        }
    } else {
        out = torch::empty_like(q_padded);
    }

    auto round_multiple = [](int x, int m) { return (x + m - 1) / m * m; };
    const int head_size = round_multiple(head_size_og, 8);
    const int head_size_rounded = round_multiple(head_size, 32);
    const int seqlen_q_rounded = round_multiple(seqlen_q, 128);
    const int seqlen_k_rounded = round_multiple(seqlen_k, 128);

    // Otherwise the kernel will be launched from cuda:0 device
    // Cast to char to avoid compiler warning about narrowing
    at::cuda::CUDAGuard device_guard{(char)q.get_device()};

    auto opts = q.options();

    auto softmax_lse = torch::empty({batch_size, num_heads, seqlen_q}, opts.dtype(at::kFloat));

    Flash_fwd_params params;
    set_params_fprop(params,
                     batch_size,
                     seqlen_q, seqlen_k,
                     seqlen_q_rounded, seqlen_k_rounded,
                     num_heads, num_heads_k,
                     head_size, head_size_rounded,
                     q_padded, kcache_padded, vcache_padded, out,
                     /*cu_seqlens_q_d=*/nullptr,
                     /*cu_seqlens_k_d=*/nullptr,
                     /*seqused_k=*/nullptr,
                     /*p_ptr=*/nullptr,
                     softmax_lse.data_ptr(),
                     /*p_dropout=*/0.f,
                     softmax_scale,
                     window_size_left,
                     window_size_right,
                     softcap
                     );

    at::Tensor k, v, k_padded, v_padded;
    if (k_.has_value()) {
        TORCH_CHECK(v_.has_value(), "If key is supplied, value must also be passed in");
        TORCH_CHECK(seqlens_k_.has_value(), "If key is supplied, seqlens_k must also be passed in");
        TORCH_CHECK(seqlen_q <= seqlen_k, "If key is supplied, it must have seqlen <= the seqlen of the KV cache");
        k = k_.value();
        v = v_.value();
        TORCH_CHECK(k.dtype() == q_dtype, "Key must have the same dtype as query");
        TORCH_CHECK(v.dtype() == q_dtype, "Value must have the same dtype as query");
        CHECK_DEVICE(k); CHECK_DEVICE(v);
        TORCH_CHECK(k.stride(-1) == 1, "Key tensor must have contiguous last dimension");
        TORCH_CHECK(v.stride(-1) == 1, "Value tensor must have contiguous last dimension");
        int seqlen_knew = k.size(1);
        CHECK_SHAPE(k, batch_size, seqlen_knew, num_heads_k, head_size_og);
        CHECK_SHAPE(v, batch_size, seqlen_knew, num_heads_k, head_size_og);
        if (head_size_og % 8 != 0) {
            k_padded = torch::nn::functional::pad(k, torch::nn::functional::PadFuncOptions({0, 8 - head_size_og % 8}));
            v_padded = torch::nn::functional::pad(v, torch::nn::functional::PadFuncOptions({0, 8 - head_size_og % 8}));
        } else {
            k_padded = k;
            v_padded = v;
        }
        params.seqlen_knew = seqlen_knew;
        params.knew_ptr = k_padded.data_ptr();
        params.vnew_ptr = v_padded.data_ptr();
        // All stride are in elements, not bytes.
        params.knew_batch_stride = k_padded.stride(0);
        params.vnew_batch_stride = v_padded.stride(0);
        params.knew_row_stride = k_padded.stride(-3);
        params.vnew_row_stride = v_padded.stride(-3);
        params.knew_head_stride = k_padded.stride(-2);
        params.vnew_head_stride = v_padded.stride(-2);
    }

    if (seqlens_k_.has_value()) {
        auto seqlens_k = seqlens_k_.value();
        TORCH_CHECK(seqlens_k.dtype() == torch::kInt32, "seqlens_k must have dtype int32");
        CHECK_DEVICE(seqlens_k);
        CHECK_CONTIGUOUS(seqlens_k);
        CHECK_SHAPE(seqlens_k, batch_size);
        params.cu_seqlens_k = static_cast<int *>(seqlens_k.data_ptr());
    }
    params.is_seqlens_k_cumulative = !(seqlens_k_.has_value());

    if (rotary_cos_.has_value()) {
        TORCH_CHECK(k_.has_value(), "If rotary cos/sin are provided, new key / value to be appended to KV cache must also be provided");
        auto rotary_cos = rotary_cos_.value();
        CHECK_DEVICE(rotary_cos);
        params.rotary_dim = rotary_cos.size(1) * 2;
        TORCH_CHECK(params.rotary_dim <= head_size, "rotary_dim must be <= headdim");
        TORCH_CHECK(params.rotary_dim % 16 == 0, "Only rotary dimensions divisible by 16 are currently supported");
        const int seqlen_ro = rotary_cos.size(0);
        TORCH_CHECK(seqlen_ro >= seqlen_k, "cos/sin seqlen must be at least the seqlen of KV cache");
        CHECK_SHAPE(rotary_cos, seqlen_ro, params.rotary_dim / 2);
        CHECK_CONTIGUOUS(rotary_cos);
        TORCH_CHECK(rotary_cos.scalar_type() == q_dtype, "rotary_cos must have the same dtype as query");

        TORCH_CHECK(rotary_sin_.has_value(), "If rotary cos is provided, rotary sin must also be provided");
        auto rotary_sin = rotary_sin_.value();
        CHECK_DEVICE(rotary_sin);
        CHECK_SHAPE(rotary_sin, seqlen_ro, params.rotary_dim / 2);
        CHECK_CONTIGUOUS(rotary_sin);
        TORCH_CHECK(rotary_sin.scalar_type() == q_dtype, "rotary_cos must have the same dtype as query");
        params.rotary_cos_ptr = rotary_cos.data_ptr();
        params.rotary_sin_ptr = rotary_sin.data_ptr();
        params.is_rotary_interleaved = is_rotary_interleaved;
    } else {
        params.rotary_dim = 0;
    }

    if (cache_batch_idx_.has_value()) {
        auto cache_batch_idx = cache_batch_idx_.value();
        CHECK_DEVICE(cache_batch_idx);
        CHECK_CONTIGUOUS(cache_batch_idx);
        TORCH_CHECK(cache_batch_idx.scalar_type() == torch::kInt32, "cache_batch_idx must have dtype int32");
        params.cache_batch_idx = reinterpret_cast<int *>(cache_batch_idx.data_ptr());
    }

    set_params_splitkv(params, batch_size, num_heads,
                       head_size, seqlen_k, seqlen_q,
                       head_size_rounded, /*dropout*/0.f, num_splits, dprops, opts);

    if (paged_KV) {
        params.block_table = block_table.data_ptr<int>();
        params.block_table_batch_stride = block_table.stride(0);
    }
    params.page_block_size = page_block_size;


    set_params_alibi(params, alibi_slopes_, batch_size, num_heads);

    auto stream = at::cuda::getCurrentCUDAStream().stream();
    // Only split kernel supports appending to KV cache, or indexing to the cache with cache_batch_idx,
    // or paged KV cache
    run_mha_fwd(params, stream, /*force_split_kernel=*/k_.has_value() || cache_batch_idx_.has_value() || paged_KV);

    if (head_size_og % 8 != 0) {
        out = out.index({"...", torch::indexing::Slice(torch::indexing::None, head_size_og)});
        if (out_.has_value()) { out_.value().copy_(out); }
        if (k_.has_value()) {
            // It's expensive to copy the KV cache here for the case where head size not divisible by 8,
            // but we don't expect to get this case in practice. This is just so that the code works for that case.
            kcache.copy_(kcache_padded.index({"...", torch::indexing::Slice(torch::indexing::None, head_size_og)}));
            vcache.copy_(vcache_padded.index({"...", torch::indexing::Slice(torch::indexing::None, head_size_og)}));
        }
    }

    if (seqlenq_ngroups_swapped) {
        out = out.transpose(1, 2).reshape({batch_size, 1, num_heads_k * seqlen_q, head_size_og});
        softmax_lse = softmax_lse.reshape({batch_size, num_heads_k * seqlen_q, 1});
    }
    return {out, softmax_lse};
}

PYBIND11_MODULE(TORCH_EXTENSION_NAME, m) {
    m.doc() = "FlashAttention";
    m.def("fwd", &mha_fwd, "Forward pass");
    m.def("varlen_fwd", &mha_varlen_fwd, "Forward pass (variable length)");
    // m.def("bwd", &mha_bwd, "Backward pass");
    // m.def("varlen_bwd", &mha_varlen_bwd, "Backward pass (variable length)");
    m.def("fwd_kvcache", &mha_fwd_kvcache, "Forward pass, with KV-cache");
}<|MERGE_RESOLUTION|>--- conflicted
+++ resolved
@@ -153,91 +153,6 @@
     params.seqlenq_ngroups_swapped = seqlenq_ngroups_swapped;
 }
 
-<<<<<<< HEAD
-void set_params_dgrad(Flash_bwd_params &params,
-                      // sizes
-                      const size_t b,
-                      const size_t seqlen_q,
-                      const size_t seqlen_k,
-                      const size_t seqlen_q_rounded,
-                      const size_t seqlen_k_rounded,
-                      const size_t h,
-                      const size_t h_k,
-                      const size_t d,
-                      const size_t d_rounded,
-                      // device pointers
-                      const at::Tensor q,
-                      const at::Tensor k,
-                      const at::Tensor v,
-                      const at::Tensor out,
-                      const at::Tensor dout,
-                      at::Tensor dq,
-                      at::Tensor dk,
-                      at::Tensor dv,
-                      void *cu_seqlens_q_d,
-                      void *cu_seqlens_k_d,
-                      void *dq_accum_d,
-                      void *dk_accum_d,
-                      void *dv_accum_d,
-                      void *softmax_lse_d,
-                      void *dsoftmax_sum_d,
-                      float p_dropout,
-                      float softmax_scale,
-                      int window_size_left,
-                      int window_size_right,
-                      const float softcap,
-                      bool deterministic,
-                      const bool unpadded_lse) {
-
-    set_params_fprop(params,
-                     b, seqlen_q, seqlen_k, seqlen_q_rounded, seqlen_k_rounded, h, h_k, d, d_rounded,
-                     q, k, v, out,
-                     cu_seqlens_q_d,
-                     cu_seqlens_k_d,
-                     nullptr,
-                     nullptr,
-                     softmax_lse_d,
-                     p_dropout,
-                     softmax_scale,
-                     window_size_left,
-                     window_size_right,
-                     softcap,
-                     false, // seqlenq_ngroups_swapped
-                     unpadded_lse);
-
-    // Set the pointers and strides.
-    params.do_ptr = dout.data_ptr();
-    params.do_row_stride = dout.stride(-3);
-    params.do_head_stride = dout.stride(-2);
-    params.dq_ptr = dq.data_ptr();
-    params.dk_ptr = dk.data_ptr();
-    params.dv_ptr = dv.data_ptr();
-    params.dq_row_stride = dq.stride(-3);
-    params.dk_row_stride = dk.stride(-3);
-    params.dv_row_stride = dv.stride(-3);
-    params.dq_head_stride = dq.stride(-2);
-    params.dk_head_stride = dk.stride(-2);
-    params.dv_head_stride = dv.stride(-2);
-
-    if (cu_seqlens_q_d == nullptr) {
-        params.do_batch_stride = dout.stride(0);
-        params.dq_batch_stride = dq.stride(0);
-        params.dk_batch_stride = dk.stride(0);
-        params.dv_batch_stride = dv.stride(0);
-    }
-
-    params.dq_accum_ptr = dq_accum_d;
-    params.dk_accum_ptr = dk_accum_d;
-    params.dv_accum_ptr = dv_accum_d;
-
-    // Softmax sum
-    params.dsoftmax_sum = dsoftmax_sum_d;
-
-    params.deterministic = deterministic;
-}
-
-=======
->>>>>>> 12375706
 void run_mha_fwd(Flash_fwd_params &params, cudaStream_t stream, bool force_split_kernel=false) {
     FP16_SWITCH(!params.is_bf16, [&] {
         HEADDIM_SWITCH(params.d, [&] {
@@ -780,501 +695,6 @@
     return {out, q_padded, k_padded, v_padded, out_padded, softmax_lse, p, rng_state};
 }
 
-<<<<<<< HEAD
-void run_mha_bwd(Flash_bwd_params &params, cudaStream_t stream) {
-    FP16_SWITCH(!params.is_bf16, [&] {
-        HEADDIM_SWITCH(params.d, [&] {
-            run_mha_bwd_<elem_type, kHeadDim>(params, stream);
-        });
-    });
-}
-
-std::vector<at::Tensor>
-mha_bwd(const at::Tensor &dout,  // batch_size x seqlen_q x num_heads, x head_size_og
-        const at::Tensor &q,   // batch_size x seqlen_q x num_heads x head_size
-        const at::Tensor &k,   // batch_size x seqlen_k x num_heads_k x head_size
-        const at::Tensor &v,   // batch_size x seqlen_k x num_heads_k x head_size
-        const at::Tensor &out,   // batch_size x seqlen_q x num_heads x head_size
-        const at::Tensor &softmax_lse,     // b x h x seqlen_q
-        c10::optional<at::Tensor> &dq_,   // batch_size x seqlen_q x num_heads x head_size
-        c10::optional<at::Tensor> &dk_,   // batch_size x seqlen_k x num_heads_k x head_size
-        c10::optional<at::Tensor> &dv_,   // batch_size x seqlen_k x num_heads_k x head_size
-        c10::optional<at::Tensor> &alibi_slopes_, // num_heads or batch_size x num_heads
-        const float p_dropout,         // probability to drop
-        const float softmax_scale,
-        const bool is_causal,
-        int window_size_left,
-        int window_size_right,
-        const float softcap,
-        const bool deterministic,
-        c10::optional<at::Generator> gen_,
-        c10::optional<at::Tensor> &rng_state) {
-
-    #ifdef FLASHATTENTION_DISABLE_BACKWARD
-        TORCH_CHECK(false, "This flash attention build does not support backward.");
-    #endif
-    if (is_causal) { window_size_right = 0; }
-    auto dprops = at::cuda::getCurrentDeviceProperties();
-    // bool is_sm75 = dprops->major == 7 && dprops->minor == 5;
-    bool is_sm8x = dprops->major == 8 && dprops->minor >= 0;
-    bool is_sm80 = dprops->major == 8 && dprops->minor == 0;
-    bool is_sm90 = dprops->major == 9 && dprops->minor == 0;
-    TORCH_CHECK(is_sm90 || is_sm8x, "FlashAttention only supports Ampere GPUs or newer.");
-    // We will support Turing in the near future
-    // TORCH_CHECK(is_sm90 || is_sm8x || is_sm75, "FlashAttention only supports Turing GPUs or newer.");
-
-    bool is_dropout = p_dropout > 0.0;
-    auto stream = at::cuda::getCurrentCUDAStream().stream();
-
-    auto q_dtype = q.dtype();
-    TORCH_CHECK(q_dtype == torch::kFloat16 || q_dtype == torch::kBFloat16,
-                "FlashAttention only support fp16 and bf16 data type");
-    if (q_dtype == torch::kBFloat16) {
-        TORCH_CHECK(is_sm90 || is_sm8x, "bfloat16 is only supported on Ampere GPUs or newer");
-    }
-    TORCH_CHECK(k.dtype() == q_dtype, "query and key must have the same dtype");
-    TORCH_CHECK(v.dtype() == q_dtype, "query and value must have the same dtype");
-    TORCH_CHECK(out.dtype() == q_dtype, "query and out must have the same dtype");
-    TORCH_CHECK(dout.dtype() == q_dtype, "query and dout must have the same dtype");
-
-    CHECK_DEVICE(q); CHECK_DEVICE(k); CHECK_DEVICE(v);
-    CHECK_DEVICE(out); CHECK_DEVICE(dout); CHECK_DEVICE(softmax_lse);
-
-    TORCH_CHECK(q.stride(-1) == 1, "Input tensor must have contiguous last dimension");
-    TORCH_CHECK(k.stride(-1) == 1, "Input tensor must have contiguous last dimension");
-    TORCH_CHECK(v.stride(-1) == 1, "Input tensor must have contiguous last dimension");
-    TORCH_CHECK(out.stride(-1) == 1, "out tensor must have contiguous last dimension");
-    TORCH_CHECK(dout.stride(-1) == 1, "dout tensor must have contiguous last dimension");
-
-    const auto sizes = q.sizes();
-
-    const int batch_size = sizes[0];
-    const int seqlen_q = sizes[1];
-    const int num_heads = sizes[2];
-    const int head_size_og = dout.size(3);
-    const int head_size = sizes[3];
-    const int seqlen_k = k.size(1);
-    const int num_heads_k = k.size(2);
-    TORCH_CHECK(batch_size > 0, "batch size must be positive");
-    TORCH_CHECK(head_size % 8 == 0, "head_size should be a multiple of 8");
-    TORCH_CHECK(head_size <= 256, "FlashAttention backward only supports head dimension at most 256");
-    if (head_size > 192 && (head_size <= 224 || is_dropout)) {
-        TORCH_CHECK(is_sm80 || is_sm90, "FlashAttention backward for head dim 256 with dropout, or head dim 224 with/without dropout requires A100/A800 or H100/H800");
-    }
-    TORCH_CHECK(num_heads % num_heads_k == 0, "Number of heads in key/value must divide number of heads in query");
-
-    auto round_multiple = [](int x, int m) { return (x + m - 1) / m * m; };
-    const int head_size_rounded = round_multiple(head_size, 32);
-    const int seqlen_q_rounded = round_multiple(seqlen_q, 128);
-    const int seqlen_k_rounded = round_multiple(seqlen_k, 128);
-
-    TORCH_CHECK(head_size == round_multiple(head_size_og, 8), "head_size must be head_size_og rounded to a multiple of 8");
-
-    if (window_size_left >= seqlen_k) { window_size_left = -1; }
-    if (window_size_right >= seqlen_k) { window_size_right = -1; }
-
-    CHECK_SHAPE(q, batch_size, seqlen_q, num_heads, head_size);
-    CHECK_SHAPE(k, batch_size, seqlen_k, num_heads_k, head_size);
-    CHECK_SHAPE(v, batch_size, seqlen_k, num_heads_k, head_size);
-    CHECK_SHAPE(out, batch_size, seqlen_q, num_heads, head_size);
-    CHECK_SHAPE(dout, batch_size, seqlen_q, num_heads, head_size_og);
-
-    at::Tensor dq, dk, dv;
-    if (dq_.has_value()) {
-        dq = dq_.value();
-        TORCH_CHECK(dq.dtype() == q_dtype, "dq must have the same dtype as q");
-        CHECK_DEVICE(dq);
-        TORCH_CHECK(dq.stride(-1) == 1, "dq must have contiguous last dimension");
-        CHECK_SHAPE(dq, batch_size, seqlen_q, num_heads, head_size);
-    } else {
-        dq = torch::empty_like(q);
-    }
-    if (dk_.has_value()) {
-        dk = dk_.value();
-        TORCH_CHECK(dk.dtype() == q_dtype, "dk must have the same dtype as q");
-        CHECK_DEVICE(dk);
-        TORCH_CHECK(dk.stride(-1) == 1, "dk must have contiguous last dimension");
-        CHECK_SHAPE(dk, batch_size, seqlen_k, num_heads_k, head_size);
-    } else {
-        dk = torch::empty_like(k);
-    }
-    if (dv_.has_value()) {
-        dv = dv_.value();
-        TORCH_CHECK(dv.dtype() == q_dtype, "dv must have the same dtype as q");
-        CHECK_DEVICE(dv);
-        TORCH_CHECK(dv.stride(-1) == 1, "dv must have contiguous last dimension");
-        CHECK_SHAPE(dv, batch_size, seqlen_k, num_heads_k, head_size);
-    } else {
-        dv = torch::empty_like(v);
-    }
-
-    at::Tensor dout_padded;
-    if (head_size_og % 8 != 0) {
-        dout_padded = torch::nn::functional::pad(dout, torch::nn::functional::PadFuncOptions({0, 8 - head_size_og % 8}));
-    } else {
-        dout_padded = dout;
-    }
-
-    // bool loop = seqlen_k > blocksize_c;
-    // TODO: change later, for now set to true for simplicity
-    bool loop = true;
-
-    // Otherwise the kernel will be launched from cuda:0 device
-    // Cast to char to avoid compiler warning about narrowing
-    at::cuda::CUDAGuard device_guard{(char)q.get_device()};
-
-    auto opts = q.options();
-    auto softmax_d = torch::empty({batch_size, num_heads, seqlen_q_rounded}, opts.dtype(at::kFloat));
-    at::Tensor dq_accum;
-    at::Tensor dk_accum, dv_accum;
-    if (loop) {
-        if (!deterministic) {
-            dq_accum = torch::empty({batch_size, seqlen_q_rounded, num_heads, head_size_rounded}, opts.dtype(at::kFloat));
-        } else {
-            const int nsplits = (dprops->multiProcessorCount + batch_size * num_heads - 1) / (batch_size * num_heads);
-            dq_accum = torch::zeros({nsplits, batch_size, seqlen_q_rounded, num_heads, head_size_rounded}, opts.dtype(at::kFloat));
-        }
-        // dk_accum = torch::empty({batch_size, num_heads_k, seqlen_k_rounded, head_size_rounded}, opts.dtype(at::kFloat));
-        // dv_accum = torch::empty({batch_size, num_heads_k, seqlen_k_rounded, head_size_rounded}, opts.dtype(at::kFloat));
-    }
-
-    at::Tensor dk_expanded, dv_expanded;
-    if (num_heads_k != num_heads) {  // MQA / GQA
-        dk_expanded = torch::empty({batch_size, seqlen_k, num_heads, head_size}, opts);
-        dv_expanded = torch::empty({batch_size, seqlen_k, num_heads, head_size}, opts);
-    } else {
-        dk_expanded = dk;
-        dv_expanded = dv;
-    }
-
-    Flash_bwd_params params;
-
-    set_params_dgrad(params,
-                     batch_size,
-                     seqlen_q, seqlen_k,
-                     seqlen_q_rounded, seqlen_k_rounded,
-                     num_heads, num_heads_k,
-                     head_size, head_size_rounded,
-                     q, k, v, out,
-                     dout_padded, dq, dk_expanded, dv_expanded,
-                     nullptr,
-                     nullptr,
-                     loop ? dq_accum.data_ptr() : nullptr,
-                     // loop ? dk_accum.data_ptr() : nullptr,
-                     // loop ? dv_accum.data_ptr() : nullptr,
-                     nullptr,
-                     nullptr,
-                     softmax_lse.data_ptr(),
-                     softmax_d.data_ptr(),
-                     p_dropout,
-                     softmax_scale,
-                     window_size_left,
-                     window_size_right,
-                     softcap,
-                     deterministic,
-                     /*unpadded_lse*/false);
-    params.dq_accum_split_stride = !deterministic ? 0 : dq_accum.stride(0);
-
-    auto launch = &run_mha_bwd;
-
-    auto gen = at::get_generator_or_default<at::CUDAGeneratorImpl>(
-        gen_, at::cuda::detail::getDefaultCUDAGenerator());
-
-    // We use a custom RNG that increases the offset by batch_size * nheads * 32.
-    int64_t counter_offset = params.b * params.h * 32;
-
-    if ( rng_state.has_value() ) {
-        params.rng_state = reinterpret_cast<uint64_t*>(rng_state.value().data_ptr());
-    } else if( is_dropout ) {
-        // See Note [Acquire lock when using random generators]
-        std::lock_guard<std::mutex> lock(gen->mutex_);
-        params.philox_args = gen->philox_cuda_state(counter_offset);
-        auto seeds = at::cuda::philox::unpack(params.philox_args);
-        params.rng_state[0] = std::get<0>(seeds);
-        params.rng_state[1] = std::get<1>(seeds);
-    }
-
-    set_params_alibi(params, alibi_slopes_, batch_size, num_heads);
-
-    if (seqlen_q > 0) {
-        launch(params, stream);
-    } else {
-        // If seqlen_q == 0, then we have an empty tensor. We need to set the output to 0.
-        dk_expanded.zero_();
-        dv_expanded.zero_();
-        softmax_d.zero_();
-    }
-
-    // For MQA/GQA we need to sum dK and dV across the groups
-    if (num_heads_k != num_heads) {
-        at::sum_out(dk, at::reshape(dk_expanded, {batch_size, seqlen_k, num_heads_k, num_heads / num_heads_k, head_size}), {3});
-        at::sum_out(dv, at::reshape(dv_expanded, {batch_size, seqlen_k, num_heads_k, num_heads / num_heads_k, head_size}), {3});
-    }
-    if (head_size_og % 8 != 0) {
-        dq = dq.index({"...", torch::indexing::Slice(torch::indexing::None, head_size_og)});
-        dk = dk.index({"...", torch::indexing::Slice(torch::indexing::None, head_size_og)});
-        dv = dv.index({"...", torch::indexing::Slice(torch::indexing::None, head_size_og)});
-    }
-
-    return { dq, dk, dv, softmax_d };
-}
-
-std::vector<at::Tensor>
-mha_varlen_bwd(const at::Tensor &dout,  // total_q x num_heads, x head_size
-               const at::Tensor &q,   // total_q x num_heads x head_size, total_q := \sum_{i=0}^{b} s_i
-               const at::Tensor &k,   // total_k x num_heads_k x head_size, total_k := \sum_{i=0}^{b} s_i
-               const at::Tensor &v,   // total_k x num_heads_k x head_size, total_k := \sum_{i=0}^{b} s_i
-               const at::Tensor &out,   // total_q x num_heads x head_size
-               const at::Tensor &softmax_lse,    // h x total_q, softmax logsumexp
-               c10::optional<at::Tensor> &dq_,   // total_q x num_heads x head_size, total_q := \sum_{i=0}^{b} s_i
-               c10::optional<at::Tensor> &dk_,   // total_k x num_heads_k x head_size, total_k := \sum_{i=0}^{b} s_i
-               c10::optional<at::Tensor> &dv_,   // total_k x num_heads_k x head_size, total_k := \sum_{i=0}^{b} s_i
-               const at::Tensor &cu_seqlens_q,  // b+1
-               const at::Tensor &cu_seqlens_k,  // b+1
-               c10::optional<at::Tensor> &alibi_slopes_, // num_heads or b x num_heads
-               const int max_seqlen_q,
-               const int max_seqlen_k,          // max sequence length to choose the kernel
-               const float p_dropout,         // probability to drop
-               const float softmax_scale,
-               const bool zero_tensors,
-               const bool is_causal,
-               int window_size_left,
-               int window_size_right,
-               const float softcap,
-               const bool deterministic,
-               c10::optional<at::Generator> gen_,
-               c10::optional<at::Tensor> &rng_state) {
-
-    #ifdef FLASHATTENTION_DISABLE_BACKWARD
-        TORCH_CHECK(false, "This flash attention build does not support backward.");
-    #endif
-
-    if (is_causal) { window_size_right = 0; }
-    auto dprops = at::cuda::getCurrentDeviceProperties();
-    // bool is_sm75 = dprops->major == 7 && dprops->minor == 5;
-    bool is_sm8x = dprops->major == 8 && dprops->minor >= 0;
-    bool is_sm80 = dprops->major == 8 && dprops->minor == 0;
-    bool is_sm90 = dprops->major == 9 && dprops->minor == 0;
-    TORCH_CHECK(is_sm90 || is_sm8x, "FlashAttention only supports Ampere GPUs or newer.");
-    // We will support Turing in the near future
-    // TORCH_CHECK(is_sm90 || is_sm8x || is_sm75, "FlashAttention only supports Turing GPUs or newer.");
-    bool is_dropout = p_dropout > 0.0;
-    auto stream = at::cuda::getCurrentCUDAStream().stream();
-
-    auto q_dtype = q.dtype();
-    TORCH_CHECK(q_dtype == torch::kFloat16 || q_dtype == torch::kBFloat16,
-                "FlashAttention only support fp16 and bf16 data type");
-    if (q_dtype == torch::kBFloat16) {
-        TORCH_CHECK(is_sm90 || is_sm8x, "bfloat16 is only supported on Ampere GPUs or newer");
-    }
-    TORCH_CHECK(k.dtype() == q_dtype, "query and key must have the same dtype");
-    TORCH_CHECK(v.dtype() == q_dtype, "query and value must have the same dtype");
-    TORCH_CHECK(out.dtype() == q_dtype, "query and out must have the same dtype");
-    TORCH_CHECK(dout.dtype() == q_dtype, "query and dout must have the same dtype");
-    TORCH_CHECK(cu_seqlens_q.dtype() == torch::kInt32, "cu_seqlens_q must have dtype int32");
-    TORCH_CHECK(cu_seqlens_k.dtype() == torch::kInt32, "cu_seqlens_k must have dtype int32");
-
-    CHECK_DEVICE(q); CHECK_DEVICE(k); CHECK_DEVICE(v);
-    CHECK_DEVICE(out); CHECK_DEVICE(dout); CHECK_DEVICE(softmax_lse);
-    CHECK_DEVICE(cu_seqlens_q); CHECK_DEVICE(cu_seqlens_k);
-
-    TORCH_CHECK(q.stride(-1) == 1, "Input tensor must have contiguous last dimension");
-    TORCH_CHECK(k.stride(-1) == 1, "Input tensor must have contiguous last dimension");
-    TORCH_CHECK(v.stride(-1) == 1, "Input tensor must have contiguous last dimension");
-    TORCH_CHECK(out.stride(-1) == 1, "out tensor must have contiguous last dimension");
-    TORCH_CHECK(dout.stride(-1) == 1, "dout tensor must have contiguous last dimension");
-    CHECK_CONTIGUOUS(cu_seqlens_q);
-    CHECK_CONTIGUOUS(cu_seqlens_k);
-
-    const auto sizes = q.sizes();
-
-    const int total_q = sizes[0];
-    const int batch_size = cu_seqlens_q.numel() - 1;
-    const int num_heads = sizes[1];
-    const int head_size_og = dout.size(2);
-    const int head_size = sizes[2];
-    const int total_k = k.size(0);
-    const int num_heads_k = k.size(1);
-    TORCH_CHECK(batch_size > 0, "batch size must be positive");
-    TORCH_CHECK(head_size % 8 == 0, "head_size should be a multiple of 8");
-    TORCH_CHECK(head_size <= 256, "FlashAttention backward only supports head dimension at most 256");
-    if (head_size > 192 && (head_size <= 224 || is_dropout)) {
-        TORCH_CHECK(is_sm80 || is_sm90, "FlashAttention backward for head dim 256 with dropout, or head dim 224 with/without dropout requires A100/A800 or H100/H800");
-    }
-    TORCH_CHECK(num_heads % num_heads_k == 0, "Number of heads in key/value must divide number of heads in query");
-
-    auto round_multiple = [](int x, int m) { return (x + m - 1) / m * m; };
-    const int head_size_rounded = round_multiple(head_size, 32);
-    const int seqlen_q_rounded = round_multiple(max_seqlen_q, 128);
-    const int seqlen_k_rounded = round_multiple(max_seqlen_k, 128);
-
-    TORCH_CHECK(head_size == round_multiple(head_size_og, 8), "head_size must be head_size_og rounded to a multiple of 8");
-
-    if (window_size_left >= max_seqlen_k) { window_size_left = -1; }
-    if (window_size_right >= max_seqlen_k) { window_size_right = -1; }
-
-    CHECK_SHAPE(q, total_q, num_heads, head_size);
-    CHECK_SHAPE(k, total_k, num_heads_k, head_size);
-    CHECK_SHAPE(v, total_k, num_heads_k, head_size);
-    CHECK_SHAPE(out, total_q, num_heads, head_size);
-    CHECK_SHAPE(dout, total_q, num_heads, head_size_og);
-    CHECK_SHAPE(cu_seqlens_q, batch_size + 1);
-    CHECK_SHAPE(cu_seqlens_k, batch_size + 1);
-
-    at::Tensor dq, dk, dv;
-    if (dq_.has_value()) {
-        dq = dq_.value();
-        TORCH_CHECK(dq.dtype() == q_dtype, "dq must have the same dtype as q");
-        CHECK_DEVICE(dq);
-        TORCH_CHECK(dq.stride(-1) == 1, "dq must have contiguous last dimension");
-        CHECK_SHAPE(dq, total_q, num_heads, head_size);
-    } else {
-        dq = torch::empty_like(q);
-    }
-    if (dk_.has_value()) {
-        dk = dk_.value();
-        TORCH_CHECK(dk.dtype() == q_dtype, "dk must have the same dtype as q");
-        CHECK_DEVICE(dk);
-        TORCH_CHECK(dk.stride(-1) == 1, "dk must have contiguous last dimension");
-        CHECK_SHAPE(dk, total_k, num_heads_k, head_size);
-    } else {
-        dk = torch::empty_like(k);
-    }
-    if (dv_.has_value()) {
-        dv = dv_.value();
-        TORCH_CHECK(dv.dtype() == q_dtype, "dv must have the same dtype as q");
-        CHECK_DEVICE(dv);
-        TORCH_CHECK(dv.stride(-1) == 1, "dv must have contiguous last dimension");
-        CHECK_SHAPE(dv, total_k, num_heads_k, head_size);
-    } else {
-        dv = torch::empty_like(v);
-    }
-
-    at::Tensor dout_padded;
-    if (head_size_og % 8 != 0) {
-        dout_padded = torch::nn::functional::pad(dout, torch::nn::functional::PadFuncOptions({0, 8 - head_size_og % 8}));
-    } else {
-        dout_padded = dout;
-    }
-
-    // bool loop = max_seqlen_k > blocksize_c;
-    // TODO: change later, for now set to true for simplicity
-    bool loop = true;
-
-    // Otherwise the kernel will be launched from cuda:0 device
-    // Cast to char to avoid compiler warning about narrowing
-    at::cuda::CUDAGuard device_guard{(char)q.get_device()};
-
-    auto opts = q.options();
-    auto softmax_d = torch::empty({num_heads, total_q + 128 * batch_size}, opts.dtype(at::kFloat));
-    at::Tensor dq_accum;
-    if (loop) {
-        // We don't want to allocate dq_accum of size (batch, seqlen_q_rounded, num_heads, head_size_rounded)
-        // because that would be too large if there is a very long sequence and the rest of the sequences are short.
-        // Instead, we allocate dq_accum of size (total_q + 128 * batch, num_heads, head_size_rounded).
-        // Note that 128 is the max block size on the seqlen_q dimension.
-        // For dQ, the i-th sequence is stored in indices from cu_seqlens[i] + 128 * i to
-        // cu_seqlens[i + 1] * 128 * i - 1. This ensures that the i-th sequence and (i + 1)-th sequence will
-        // be at least 128 apart. It's ok for us to do atomicAdds up to 128 rows beyond what we're normally
-        // allowed to do. So we won't have to do any bound checking, and performance should stay the same.
-        // Same holds for softmax_d, since LSE is stored in unpadded format.
-        if (!deterministic) {
-            dq_accum = torch::empty({total_q + 128 * batch_size, num_heads, head_size_rounded}, opts.dtype(at::kFloat));
-        } else {
-            const int nsplits = (dprops->multiProcessorCount + batch_size * num_heads - 1) / (batch_size * num_heads);
-            dq_accum = torch::zeros({nsplits, total_q + 128 * batch_size, num_heads, head_size_rounded}, opts.dtype(at::kFloat));
-        }
-    }
-
-    at::Tensor dk_expanded, dv_expanded;
-    if (num_heads_k != num_heads) {  // MQA / GQA
-        dk_expanded = torch::empty({total_k, num_heads, head_size}, opts);
-        dv_expanded = torch::empty({total_k, num_heads, head_size}, opts);
-    } else {
-        dk_expanded = dk;
-        dv_expanded = dv;
-    }
-
-    if( zero_tensors ) {
-        dq.zero_();
-        dk_expanded.zero_();
-        dv_expanded.zero_();
-        softmax_d.zero_();
-    }
-
-    Flash_bwd_params params;
-
-    set_params_dgrad(params,
-                     batch_size,
-                     max_seqlen_q, max_seqlen_k,
-                     seqlen_q_rounded, seqlen_k_rounded,
-                     num_heads, num_heads_k,
-                     head_size, head_size_rounded,
-                     q, k, v, out,
-                     dout_padded, dq, dk_expanded, dv_expanded,
-                     cu_seqlens_q.data_ptr(),
-                     cu_seqlens_k.data_ptr(),
-                     loop ? dq_accum.data_ptr() : nullptr,
-                     nullptr,
-                     nullptr,
-                     softmax_lse.data_ptr(),
-                     softmax_d.data_ptr(),
-                     p_dropout,
-                     softmax_scale,
-                     window_size_left,
-                     window_size_right,
-                     softcap,
-                     deterministic,
-                     /*unpadded_lse*/true);
-    params.dq_accum_split_stride = !deterministic ? 0 : dq_accum.stride(0);
-    params.total_q = total_q;
-
-    auto launch = &run_mha_bwd;
-
-    auto gen = at::get_generator_or_default<at::CUDAGeneratorImpl>(
-        gen_, at::cuda::detail::getDefaultCUDAGenerator());
-
-    // We use a custom RNG that increases the offset by batch_size * nheads * 32.
-    int64_t counter_offset = params.b * params.h * 32;
-
-    if ( rng_state.has_value() ) {
-        params.rng_state = reinterpret_cast<uint64_t*>(rng_state.value().data_ptr());
-    } else if( is_dropout ) {
-        // See Note [Acquire lock when using random generators]
-        std::lock_guard<std::mutex> lock(gen->mutex_);
-        params.philox_args = gen->philox_cuda_state(counter_offset);
-        auto seeds = at::cuda::philox::unpack(params.philox_args);
-        params.rng_state[0] = std::get<0>(seeds);
-        params.rng_state[1] = std::get<1>(seeds);
-    }
-
-    set_params_alibi(params, alibi_slopes_, batch_size, num_heads);
-
-    if (max_seqlen_q > 0) {
-        launch(params, stream);
-    } else {
-        // If seqlen_q == 0, then we have an empty tensor. We need to set the output to 0.
-        dk_expanded.zero_();
-        dv_expanded.zero_();
-        softmax_d.zero_();
-    }
-
-    // For MQA/GQA we need to sum dK and dV across the groups
-    if (num_heads_k != num_heads) {
-        at::sum_out(dk, at::reshape(dk_expanded, {total_k, num_heads_k, num_heads / num_heads_k, head_size}), {2});
-        at::sum_out(dv, at::reshape(dv_expanded, {total_k, num_heads_k, num_heads / num_heads_k, head_size}), {2});
-    }
-    if (head_size_og % 8 != 0) {
-        dq = dq.index({"...", torch::indexing::Slice(torch::indexing::None, head_size_og)});
-        dk = dk.index({"...", torch::indexing::Slice(torch::indexing::None, head_size_og)});
-        dv = dv.index({"...", torch::indexing::Slice(torch::indexing::None, head_size_og)});
-    }
-
-    return { dq, dk, dv, softmax_d };
-}
-
-=======
->>>>>>> 12375706
 std::vector<at::Tensor>
 mha_fwd_kvcache(at::Tensor &q,                 // batch_size x seqlen_q x num_heads x head_size
                 const at::Tensor &kcache,            // batch_size_c x seqlen_k x num_heads_k x head_size or num_blocks x page_block_size x num_heads_k x head_size if there's a block_table.
