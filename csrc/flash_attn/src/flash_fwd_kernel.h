/******************************************************************************
 * Copyright (c) 2024, Tri Dao.
 ******************************************************************************/

#pragma once

#include <cute/tensor.hpp>

#include <cutlass/cutlass.h>
#include <cutlass/array.h>
#include <cutlass/numeric_types.h>

#include "block_info.h"
#include "kernel_traits.h"
#include "utils.h"
#include "softmax.h"
#include "mask.h"
#include "dropout.h"
#include "rotary.h"

namespace flash {

using namespace cute;

////////////////////////////////////////////////////////////////////////////////////////////////////

template<typename ElementAccum, typename Params, int kBlockM, bool Is_even_MN>
__forceinline__ __device__ auto get_lse_tile(const Params &params, const int bidb, const int bidh, const int m_block, const BlockInfo</*Varlen=*/!Is_even_MN> &binfo) {
        // When params.unpadded_lse is false, LSE is written as (b, h, seqlen_q) - this is non-variable seqlen path.
        // Otherwise, when params.seqlenq_ngroups_swapped is true, it is written as (h, seqlen_q, b) to account for seqlen_q <-> h swapping trick.
        // Otherwise, it's written as (h, b, seqlen_q).
        const bool varlen_q = params.unpadded_lse && !params.seqlenq_ngroups_swapped;
        auto lse_offset = varlen_q ? binfo.q_offset(params.seqlen_q, 1, bidb) : 0;
        auto gmem_ptr_lse = make_gmem_ptr(reinterpret_cast<ElementAccum*>(params.softmax_lse_ptr) + lse_offset);

        auto lse_shape = varlen_q ? make_shape(1, params.h, params.total_q) : make_shape(params.b, params.h, params.seqlen_q);
        auto lse_stride = params.seqlenq_ngroups_swapped ? make_stride(1, params.seqlen_q * params.b, params.b) : (
            params.unpadded_lse ? make_stride(params.h * params.total_q, params.total_q, 1) :  make_stride(params.h * params.seqlen_q, params.seqlen_q, 1)
            );

        auto lse_layout = make_layout(lse_shape, lse_stride);
        Tensor mLSE = make_tensor(gmem_ptr_lse, lse_layout);
        auto mLSE_slice = varlen_q ? mLSE(0, bidh, _) : mLSE(bidb, bidh, _);
        return local_tile(mLSE_slice, Shape<Int<kBlockM>>{}, make_coord(m_block));
}


template<typename Kernel_traits, bool Is_dropout, bool Is_causal, bool Is_local, bool Has_alibi, bool Is_even_MN, bool Is_even_K, bool Is_softcap, bool Return_softmax, typename Params>
inline __device__ void compute_attn_1rowblock(const Params &params, const int bidb, const int bidh, const int m_block) {

    using Element = typename Kernel_traits::Element;
    using ElementAccum = typename Kernel_traits::ElementAccum;
    using index_t = typename Kernel_traits::index_t;

    // Shared memory.
    extern __shared__ char smem_[];

    // The thread index.
    const int tidx = threadIdx.x;

    constexpr int kBlockM = Kernel_traits::kBlockM;
    constexpr int kBlockN = Kernel_traits::kBlockN;
    constexpr int kHeadDim = Kernel_traits::kHeadDim;
    constexpr int kNWarps = Kernel_traits::kNWarps;

    auto seed_offset = at::cuda::philox::unpack(params.philox_args);
    flash::Dropout dropout(std::get<0>(seed_offset), std::get<1>(seed_offset), params.p_dropout_in_uint8_t,
                           bidb, bidh, tidx, params.h);

    // Save seed and offset for backward, before any early exiting. Otherwise the 0-th thread block might
    // exit early and no one saves the rng states.
    if (Is_dropout && blockIdx.x == 0 && blockIdx.y == 0 && blockIdx.z == 0 && tidx == 0) {
        params.rng_state[0] = std::get<0>(seed_offset);
        params.rng_state[1] = std::get<1>(seed_offset);
    }

    const BlockInfo</*Varlen=*/!Is_even_MN> binfo(params, bidb);
    if (m_block * kBlockM >= binfo.actual_seqlen_q) return;

    const int n_block_min = !Is_local ? 0 : std::max(0, (m_block * kBlockM + binfo.actual_seqlen_k - binfo.actual_seqlen_q - params.window_size_left) / kBlockN);
    int n_block_max = cute::ceil_div(binfo.actual_seqlen_k, kBlockN);
    if (Is_causal || Is_local) {
        n_block_max = std::min(n_block_max,
                               cute::ceil_div((m_block + 1) * kBlockM + binfo.actual_seqlen_k - binfo.actual_seqlen_q + params.window_size_right, kBlockN));
        // if (threadIdx.x == 0 && blockIdx.y == 0 && blockIdx.z == 0) {
        //     printf("m_block = %d, n_block_max = %d\n", m_block, n_block_max);
        // }
    }
    // We exit early and write 0 to gO and gLSE. This also covers the case where actual_seqlen_k == 0.
    // Otherwise we might read OOB elements from gK and gV.
    if ((Is_causal || Is_local || !Is_even_MN) && n_block_max <= n_block_min) {
        Tensor mO = make_tensor(make_gmem_ptr(reinterpret_cast<Element*>(params.o_ptr)
                                              + binfo.q_offset(params.o_batch_stride, params.o_row_stride, bidb)),
                                make_shape(binfo.actual_seqlen_q, params.h, params.d),
                                make_stride(params.o_row_stride, params.o_head_stride, _1{}));
        Tensor gO = local_tile(mO(_, bidh, _), Shape<Int<kBlockM>, Int<kHeadDim>>{},
                              make_coord(m_block, 0));  // (kBlockM, kHeadDim)

        Tensor gLSE = get_lse_tile<ElementAccum, Params, kBlockM, Is_even_MN>(params, bidb, bidh, m_block, binfo);

        typename Kernel_traits::GmemTiledCopyO gmem_tiled_copy_O;
        auto gmem_thr_copy_O = gmem_tiled_copy_O.get_thread_slice(tidx);
        Tensor tOgO = gmem_thr_copy_O.partition_D(gO);
        Tensor tOrO = make_tensor<Element>(shape(tOgO));
        clear(tOrO);
        // Construct identity layout for sO
        Tensor cO = make_identity_tensor(make_shape(size<0>(gO), size<1>(gO)));    // (BLK_M,BLK_K) -> (blk_m,blk_k)
        // Repeat the partitioning with identity layouts
        Tensor tOcO = gmem_thr_copy_O.partition_D(cO);
        Tensor tOpO = make_tensor<bool>(make_shape(size<2>(tOgO)));
        if (!Is_even_K) {
            #pragma unroll
            for (int k = 0; k < size(tOpO); ++k) { tOpO(k) = get<1>(tOcO(0, 0, k)) < params.d; }
        }
        // Clear_OOB_K must be false since we don't want to write zeros to gmem
        flash::copy<Is_even_MN, Is_even_K, /*Clear_OOB_MN=*/false, /*Clear_OOB_K=*/false>(
            gmem_tiled_copy_O, tOrO, tOgO, tOcO, tOpO, binfo.actual_seqlen_q - m_block * kBlockM
        );
        #pragma unroll
        for (int m = 0; m < size<1>(tOgO); ++m) {
            const int row = get<0>(tOcO(0, m, 0));
            if (row < binfo.actual_seqlen_q - m_block * kBlockM && get<1>(tOcO(0, m, 0)) == 0) { gLSE(row) = INFINITY; }
        }
        return;
    }
    // if (tidx == 0) { printf("m_block = %d, n_block_min = %d, n_block_max = %d\n", m_block, n_block_min, n_block_max); }

    // We iterate over the blocks in reverse order. This is because the last block is the only one
    // that needs masking when we read K and V from global memory. Moreover, iterating in reverse
    // might save us 1 register (we just need n_block instead of both n_block and n_block_max).

    const index_t row_offset_p = ((bidb * params.h + bidh) * params.seqlen_q_rounded
        + m_block * kBlockM) * params.seqlen_k_rounded + (n_block_max - 1) * kBlockN;

    Tensor mQ = make_tensor(make_gmem_ptr(reinterpret_cast<Element*>(params.q_ptr)
                                          + binfo.q_offset(params.q_batch_stride, params.q_row_stride, bidb)),
                            make_shape(binfo.actual_seqlen_q, params.h, params.d),
                            make_stride(params.q_row_stride, params.q_head_stride, _1{}));
    Tensor gQ = local_tile(mQ(_, bidh, _), Shape<Int<kBlockM>, Int<kHeadDim>>{},
                           make_coord(m_block, 0));  // (kBlockM, kHeadDim)
    Tensor mK = make_tensor(make_gmem_ptr(reinterpret_cast<Element*>(params.k_ptr)
                                          + binfo.k_offset(params.k_batch_stride, params.k_row_stride, bidb)),
                            make_shape(binfo.actual_seqlen_k, params.h_k, params.d),
                            make_stride(params.k_row_stride, params.k_head_stride, _1{}));
    Tensor gK = local_tile(mK(_, bidh / params.h_h_k_ratio, _), Shape<Int<kBlockN>, Int<kHeadDim>>{},
                           make_coord(_, 0));  // (kBlockN, kHeadDim, nblocksN)
    Tensor mV = make_tensor(make_gmem_ptr(reinterpret_cast<Element*>(params.v_ptr)
                                          + binfo.k_offset(params.v_batch_stride, params.v_row_stride, bidb)),
                            make_shape(binfo.actual_seqlen_k, params.h_k, params.d),
                            make_stride(params.v_row_stride, params.v_head_stride, _1{}));
    Tensor gV = local_tile(mV(_, bidh / params.h_h_k_ratio, _), Shape<Int<kBlockN>, Int<kHeadDim>>{},
                           make_coord(_, 0));  // (kBlockN, kHeadDim, nblocksN)
    Tensor gP = make_tensor(make_gmem_ptr(reinterpret_cast<Element *>(params.p_ptr) + row_offset_p),
                            Shape<Int<kBlockM>, Int<kBlockN>>{},
                            make_stride(params.seqlen_k_rounded, _1{}));

    Tensor sQ = make_tensor(make_smem_ptr(reinterpret_cast<Element *>(smem_)),
                            typename Kernel_traits::SmemLayoutQ{});
    // Careful we're using the same smem for sQ and sK | sV if Share_Q_K_smem;
    Tensor sK = make_tensor(sQ.data() + (Kernel_traits::Share_Q_K_smem ? 0 : size(sQ)),
                            typename Kernel_traits::SmemLayoutKV{});

    Tensor sV = make_tensor(sK.data() + size(sK), typename Kernel_traits::SmemLayoutKV{});
    Tensor sVt = make_tensor(sV.data(), typename Kernel_traits::SmemLayoutVtransposed{});
    Tensor sVtNoSwizzle = make_tensor(sV.data().get(), typename Kernel_traits::SmemLayoutVtransposedNoSwizzle{});

    typename Kernel_traits::GmemTiledCopyQKV gmem_tiled_copy_QKV;
    auto gmem_thr_copy_QKV = gmem_tiled_copy_QKV.get_thread_slice(tidx);

    Tensor tQgQ = gmem_thr_copy_QKV.partition_S(gQ);
    Tensor tQsQ = gmem_thr_copy_QKV.partition_D(sQ);
    Tensor tKgK = gmem_thr_copy_QKV.partition_S(gK);  // (KCPY, KCPY_N, KCPY_K, nblocksN)
    Tensor tKsK = gmem_thr_copy_QKV.partition_D(sK);
    Tensor tVgV = gmem_thr_copy_QKV.partition_S(gV);  // (VCPY, VCPY_N, VCPY_K, nblocksN)
    Tensor tVsV = gmem_thr_copy_QKV.partition_D(sV);

    typename Kernel_traits::TiledMma tiled_mma;
    auto thr_mma = tiled_mma.get_thread_slice(tidx);
    Tensor tSrQ  = thr_mma.partition_fragment_A(sQ);                           // (MMA,MMA_M,MMA_K)
    Tensor tSrK  = thr_mma.partition_fragment_B(sK);                           // (MMA,MMA_N,MMA_K)
    Tensor tOrVt  = thr_mma.partition_fragment_B(sVtNoSwizzle);                // (MMA, MMA_K,MMA_N)

    Tensor tSgS  = thr_mma.partition_C(gP);

    Tensor acc_o = partition_fragment_C(tiled_mma, Shape<Int<kBlockM>, Int<kHeadDim>>{});  // MMA, MMA_M, MMA_K

    //
    // Copy Atom retiling
    //

    auto smem_tiled_copy_Q = make_tiled_copy_A(typename Kernel_traits::SmemCopyAtom{}, tiled_mma);
    auto smem_thr_copy_Q = smem_tiled_copy_Q.get_thread_slice(tidx);
    // if (cute::thread0()) {smem_thr_copy_Q.print_all();}
    Tensor tSsQ = smem_thr_copy_Q.partition_S(sQ);
    // if (cute::thread0()) {print(tSsQ.layout()); printf("\n");}

    auto smem_tiled_copy_K = make_tiled_copy_B(typename Kernel_traits::SmemCopyAtom{}, tiled_mma);
    auto smem_thr_copy_K = smem_tiled_copy_K.get_thread_slice(tidx);
    Tensor tSsK = smem_thr_copy_K.partition_S(sK);

    auto smem_tiled_copy_V = make_tiled_copy_B(typename Kernel_traits::SmemCopyAtomTransposed{}, tiled_mma);
    auto smem_thr_copy_V = smem_tiled_copy_V.get_thread_slice(tidx);
    Tensor tOsVt = smem_thr_copy_V.partition_S(sVt);

    //
    // PREDICATES
    //

    // // Allocate predicate tensors for m and n
    // Tensor tQpQ = make_tensor<bool>(make_shape(size<1>(tQsQ), size<2>(tQsQ)), Stride<_1,_0>{});
    // Tensor tKVpKV = make_tensor<bool>(make_shape(size<1>(tKsK), size<2>(tKsK)), Stride<_1,_0>{});

    // Construct identity layout for sQ and sK
    Tensor cQ = make_identity_tensor(make_shape(size<0>(sQ), size<1>(sQ)));    // (BLK_M,BLK_K) -> (blk_m,blk_k)
    Tensor cKV = make_identity_tensor(make_shape(size<0>(sK), size<1>(sK)));    // (BLK_N,BLK_K) -> (blk_n,blk_k)
    // Tensor tScQ = thr_mma.partition_A(cQ);                           // (MMA,MMA_M,MMA_K)
    // if (cute::thread0()) {
    //     print(tScQ.layout()); printf("\n");
    //     for (int i = 0; i < size(tScQ); ++i) {
    //         printf("%d ", get<0>(tScQ(i)));
    //     }
    //     printf("\n");
    //     for (int i = 0; i < size(tScQ); ++i) {
    //         printf("%d ", get<1>(tScQ(i)));
    //     }
    //     printf("\n");
    // }

    // Repeat the partitioning with identity layouts
    Tensor tQcQ = gmem_thr_copy_QKV.partition_S(cQ);       // (ACPY,ACPY_M,ACPY_K) -> (blk_m,blk_k)
    Tensor tKVcKV = gmem_thr_copy_QKV.partition_S(cKV);   // (BCPY,BCPY_N,BCPY_K) -> (blk_n,blk_k)

    // Allocate predicate tensors for k
    Tensor tQpQ = make_tensor<bool>(make_shape(size<2>(tQsQ)));
    Tensor tKVpKV = make_tensor<bool>(make_shape(size<2>(tKsK)));

    // Set predicates for k bounds
    if (!Is_even_K) {
        #pragma unroll
        for (int k = 0; k < size(tQpQ); ++k) { tQpQ(k) = get<1>(tQcQ(0, 0, k)) < params.d; }
        #pragma unroll
        for (int k = 0; k < size(tKVpKV); ++k) { tKVpKV(k) = get<1>(tKVcKV(0, 0, k)) < params.d; }
    }

    // Prologue

    // We don't need to clear the sQ smem tiles since we'll only write out the valid outputs
    flash::copy<Is_even_MN, Is_even_K>(gmem_tiled_copy_QKV, tQgQ, tQsQ, tQcQ, tQpQ,
                                       binfo.actual_seqlen_q - m_block * kBlockM);
    if (Kernel_traits::Is_Q_in_regs) { cute::cp_async_fence(); }

    // // if (cute::thread(1, 0)) { print(tQsQ); }
    // // Tensor sQNoSwizzle = make_tensor(make_smem_ptr(reinterpret_cast<Element *>(smem_)), typename Kernel_traits::SmemLayoutQNoSwizzle{});
    // // if (cute::thread0()) { print(sQNoSwizzle); }

    if (Kernel_traits::Share_Q_K_smem) {
        flash::cp_async_wait<0>();
        __syncthreads();
        Tensor tSrQ_copy_view = smem_thr_copy_Q.retile_D(tSrQ);
        CUTE_STATIC_ASSERT_V(size<1>(tSsQ) == size<1>(tSrQ_copy_view));            // M
        cute::copy(smem_tiled_copy_Q, tSsQ, tSrQ_copy_view);
        __syncthreads();
    }

    int n_block = n_block_max - 1;
    // We don't need to clear the sK smem tiles since we'll mask out the scores anyway.
    flash::copy<Is_even_MN, Is_even_K>(gmem_tiled_copy_QKV, tKgK(_, _, _, n_block), tKsK, tKVcKV, tKVpKV,
                                       binfo.actual_seqlen_k - n_block * kBlockN);
    cute::cp_async_fence();
    // if (threadIdx.x == 0 && blockIdx.y == 0 && blockIdx.z < 2) { print(tKgK); }
    // __syncthreads();

    if (Kernel_traits::Is_Q_in_regs && !Kernel_traits::Share_Q_K_smem) {
        flash::cp_async_wait<1>();
        __syncthreads();
        Tensor tSrQ_copy_view = smem_thr_copy_Q.retile_D(tSrQ);
        CUTE_STATIC_ASSERT_V(size<1>(tSsQ) == size<1>(tSrQ_copy_view));            // M
        cute::copy(smem_tiled_copy_Q, tSsQ, tSrQ_copy_view);
    }

    clear(acc_o);

    flash::Softmax<2 * size<1>(acc_o)> softmax;

    const float alibi_slope = !Has_alibi || params.alibi_slopes_ptr == nullptr ? 0.0f : reinterpret_cast<float *>(params.alibi_slopes_ptr)[bidb * params.alibi_slopes_batch_stride + bidh] / params.scale_softmax;
    flash::Mask<Is_causal, Is_local, Has_alibi> mask(binfo.actual_seqlen_k, binfo.actual_seqlen_q, params.window_size_left, params.window_size_right, alibi_slope);

    // For performance reason, we separate out two kinds of iterations:
    // those that need masking on S, and those that don't.
    // We need masking on S for the very last block when K and V has length not multiple of kBlockN.
    // We also need masking on S if it's causal, for the last ceil_div(kBlockM, kBlockN) blocks.
    // We will have at least 1 "masking" iteration.

    // If not even_N, then seqlen_k might end in the middle of a block. In that case we need to
    // mask 2 blocks (e.g. when kBlockM == kBlockN), not just 1.
    constexpr int n_masking_steps = (!Is_causal && !Is_local)
        ? 1
        : ((Is_even_MN && Is_causal) ? cute::ceil_div(kBlockM, kBlockN) : cute::ceil_div(kBlockM, kBlockN) + 1);
    #pragma unroll
    for (int masking_step = 0; masking_step < n_masking_steps; ++masking_step, --n_block) {
        Tensor acc_s = partition_fragment_C(tiled_mma, Shape<Int<kBlockM>, Int<kBlockN>>{});  // (MMA=4, MMA_M, MMA_N)
        clear(acc_s);
        flash::cp_async_wait<0>();
        __syncthreads();

        // Advance gV
        if (masking_step > 0) {
            flash::copy</*Is_even_MN=*/true, Is_even_K>(gmem_tiled_copy_QKV, tVgV(_, _, _, n_block), tVsV, tKVcKV, tKVpKV);
        } else {
            // Clear the smem tiles to account for predicated off loads
            flash::copy<Is_even_MN, Is_even_K, /*Clear_OOB_MN=*/true>(
                gmem_tiled_copy_QKV, tVgV(_, _, _, n_block), tVsV, tKVcKV, tKVpKV, binfo.actual_seqlen_k - n_block * kBlockN
            );
        }
        cute::cp_async_fence();

        flash::gemm</*A_in_regs=*/Kernel_traits::Is_Q_in_regs>(
            acc_s, tSrQ, tSrK, tSsQ, tSsK, tiled_mma, smem_tiled_copy_Q, smem_tiled_copy_K,
            smem_thr_copy_Q, smem_thr_copy_K
        );
        // if (cute::thread0()) { print(acc_s); }
        if constexpr (Is_softcap){
            flash::apply_softcap(acc_s, params.softcap);
        }

        mask.template apply_mask<Is_causal, Is_even_MN>(
            acc_s, n_block * kBlockN, m_block * kBlockM + (tidx / 32) * 16 + (tidx % 32) / 4, kNWarps * 16
        );

        flash::cp_async_wait<0>();
        __syncthreads();
        if (n_block > n_block_min) {
            flash::copy</*Is_even_MN=*/true, Is_even_K>(gmem_tiled_copy_QKV, tKgK(_, _, _, n_block - 1), tKsK, tKVcKV, tKVpKV);
            // This cp_async_fence needs to be in the if block, otherwise the synchronization
            // isn't right and we get race conditions.
            cute::cp_async_fence();
        }

        // TODO: when we have key_padding_mask we'll need to Check_inf
        masking_step == 0
            ? softmax.template softmax_rescale_o</*Is_first=*/true,  /*Check_inf=*/Is_causal || Is_local>(acc_s, acc_o, params.scale_softmax_log2)
            : softmax.template softmax_rescale_o</*Is_first=*/false, /*Check_inf=*/Is_causal || Is_local>(acc_s, acc_o, params.scale_softmax_log2);

        // Convert acc_s from fp32 to fp16/bf16
        Tensor rP = flash::convert_type<Element>(acc_s);
        int block_row_idx = m_block * (kBlockM / 16) + tidx / 32;
        int block_col_idx = n_block * (kBlockN / 32);
        if (Return_softmax) {
            Tensor rP_drop = make_fragment_like(rP);
            cute::copy(rP, rP_drop);
            dropout.template apply_dropout</*encode_dropout_in_sign_bit=*/true>(
                rP_drop, block_row_idx, block_col_idx, kNWarps
            );
            cute::copy(rP_drop, tSgS);
            tSgS.data() = tSgS.data() + (-kBlockN);
        }
        if (Is_dropout) {
            dropout.apply_dropout(rP, block_row_idx, block_col_idx, kNWarps);
        }

        // Reshape rP from (MMA=4, MMA_M, MMA_N) to ((4, 2), MMA_M, MMA_N / 2)
        // if using m16n8k16 or (4, MMA_M, MMA_N) if using m16n8k8.
        Tensor tOrP = make_tensor(rP.data(), flash::convert_layout_acc_Aregs<Kernel_traits::TiledMma>(rP.layout()));
        // if (cute::thread0()) { print(tOrP); }
        flash::gemm_rs(acc_o, tOrP, tOrVt, tOsVt, tiled_mma, smem_tiled_copy_V, smem_thr_copy_V);
        // if (cute::thread0()) { print(scores); }

        // This check is at the end of the loop since we always have at least 1 iteration
        if (n_masking_steps > 1 && n_block <= n_block_min) {
            --n_block;
            break;
        }
    }

    // These are the iterations where we don't need masking on S
    for (; n_block >= n_block_min; --n_block) {
        Tensor acc_s = partition_fragment_C(tiled_mma, Shape<Int<kBlockM>, Int<kBlockN>>{});  // (MMA=4, MMA_M, MMA_N)
        clear(acc_s);
        flash::cp_async_wait<0>();
        __syncthreads();
        flash::copy</*Is_even_MN=*/true, Is_even_K>(gmem_tiled_copy_QKV, tVgV(_, _, _, n_block), tVsV, tKVcKV, tKVpKV);
        cute::cp_async_fence();

        flash::gemm</*A_in_regs=*/Kernel_traits::Is_Q_in_regs>(
            acc_s, tSrQ, tSrK, tSsQ, tSsK, tiled_mma, smem_tiled_copy_Q, smem_tiled_copy_K,
            smem_thr_copy_Q, smem_thr_copy_K
        );
        if constexpr (Is_softcap){
            flash::apply_softcap(acc_s, params.softcap);
        }

        flash::cp_async_wait<0>();
        __syncthreads();
        if (n_block > n_block_min) {
            flash::copy</*Is_even_MN=*/true, Is_even_K>(gmem_tiled_copy_QKV, tKgK(_, _, _, n_block - 1), tKsK, tKVcKV, tKVpKV);
            // This cp_async_fence needs to be in the if block, otherwise the synchronization
            // isn't right and we get race conditions.
            cute::cp_async_fence();
        }

        mask.template apply_mask</*Causal_mask=*/false>(
            acc_s, n_block * kBlockN, m_block * kBlockM + (tidx / 32) * 16 + (tidx % 32) / 4, kNWarps * 16
        );

        softmax.template softmax_rescale_o</*Is_first=*/false, /*Check_inf=*/Is_local>(acc_s, acc_o, params.scale_softmax_log2);

        Tensor rP = flash::convert_type<Element>(acc_s);
        int block_row_idx = m_block * (kBlockM / 16) + tidx / 32;
        int block_col_idx = n_block * (kBlockN / 32);
        if (Return_softmax) {
            Tensor rP_drop = make_fragment_like(rP);
            cute::copy(rP, rP_drop);
            dropout.template apply_dropout</*encode_dropout_in_sign_bit=*/true>(
                rP_drop, block_row_idx, block_col_idx, kNWarps
            );
            cute::copy(rP_drop, tSgS);
            tSgS.data() = tSgS.data() + (-kBlockN);
        }
        if (Is_dropout) {
            dropout.apply_dropout(rP, block_row_idx, block_col_idx, kNWarps);
        }

        // Reshape rP from (MMA=4, MMA_M, MMA_N) to ((4, 2), MMA_M, MMA_N / 2)
        // if using m16n8k16 or (4, MMA_M, MMA_N) if using m16n8k8.
        Tensor tOrP = make_tensor(rP.data(), flash::convert_layout_acc_Aregs<Kernel_traits::TiledMma>(rP.layout()));
        flash::gemm_rs(acc_o, tOrP, tOrVt, tOsVt, tiled_mma, smem_tiled_copy_V, smem_thr_copy_V);
    }

    // Epilogue

    Tensor lse = softmax.template normalize_softmax_lse<Is_dropout>(acc_o, params.scale_softmax, params.rp_dropout);

    // Convert acc_o from fp32 to fp16/bf16
    Tensor rO = flash::convert_type<Element>(acc_o);
    Tensor sO = make_tensor(sQ.data(), typename Kernel_traits::SmemLayoutO{});    // (SMEM_M,SMEM_N)
    // Partition sO to match the accumulator partitioning
    auto smem_tiled_copy_O = make_tiled_copy_C(typename Kernel_traits::SmemCopyAtomO{}, tiled_mma);
    auto smem_thr_copy_O = smem_tiled_copy_O.get_thread_slice(tidx);
    Tensor taccOrO = smem_thr_copy_O.retile_S(rO);        // ((Atom,AtomNum), MMA_M, MMA_N)
    Tensor taccOsO = smem_thr_copy_O.partition_D(sO);     // ((Atom,AtomNum),PIPE_M,PIPE_N)

    // sO has the same size as sQ, so we don't need to sync here.
    if (Kernel_traits::Share_Q_K_smem) { __syncthreads(); }

    cute::copy(smem_tiled_copy_O, taccOrO, taccOsO);

    Tensor mO = make_tensor(make_gmem_ptr(reinterpret_cast<Element*>(params.o_ptr)
                                          + binfo.q_offset(params.o_batch_stride, params.o_row_stride, bidb)),
                            make_shape(binfo.actual_seqlen_q, params.h, params.d),
                            make_stride(params.o_row_stride, params.o_head_stride, _1{}));
    Tensor gO = local_tile(mO(_, bidh, _), Shape<Int<kBlockM>, Int<kHeadDim>>{},
                           make_coord(m_block, 0));  // (kBlockM, kHeadDim)
    Tensor gLSE = get_lse_tile<ElementAccum, Params, kBlockM, Is_even_MN>(params, bidb, bidh, m_block, binfo);

    typename Kernel_traits::GmemTiledCopyO gmem_tiled_copy_O;
    auto gmem_thr_copy_O = gmem_tiled_copy_O.get_thread_slice(tidx);
    Tensor tOsO = gmem_thr_copy_O.partition_S(sO);        // ((Atom,AtomNum),ATOM_M,ATOM_N)
    Tensor tOgO = gmem_thr_copy_O.partition_D(gO);

    __syncthreads();

    Tensor tOrO = make_tensor<Element>(shape(tOgO));
    cute::copy(gmem_tiled_copy_O, tOsO, tOrO);

    Tensor caccO = make_identity_tensor(Shape<Int<kBlockM>, Int<kHeadDim>>{});    // (BLK_M,BLK_K) -> (blk_m,blk_k)
    Tensor taccOcO = thr_mma.partition_C(caccO);                           // (MMA,MMA_M,MMA_K)
    static_assert(decltype(size<0>(taccOcO))::value == 4);
    // Convert to ((2, 2), MMA_M, MMA_K) then take only the row indices.
    Tensor taccOcO_row = logical_divide(taccOcO, Shape<_2>{})(make_coord(0, _), _, 0);
    CUTE_STATIC_ASSERT_V(size(lse) == size(taccOcO_row));                     // MMA_M
    if (get<1>(taccOcO_row(0)) == 0) {
        #pragma unroll
        for (int mi = 0; mi < size(lse); ++mi) {
            const int row = get<0>(taccOcO_row(mi));
            if (row < binfo.actual_seqlen_q - m_block * kBlockM) { gLSE(row) = lse(mi); }
        }
    }

    // Construct identity layout for sO
    Tensor cO = make_identity_tensor(make_shape(size<0>(sO), size<1>(sO)));    // (BLK_M,BLK_K) -> (blk_m,blk_k)
    // Repeat the partitioning with identity layouts
    Tensor tOcO = gmem_thr_copy_O.partition_D(cO);                           // (ACPY,ACPY_M,ACPY_K) -> (blk_m,blk_k)
    Tensor tOpO = make_tensor<bool>(make_shape(size<2>(tOgO)));
    if (!Is_even_K) {
        #pragma unroll
        for (int k = 0; k < size(tOpO); ++k) { tOpO(k) = get<1>(tOcO(0, 0, k)) < params.d; }
    }
    // Clear_OOB_K must be false since we don't want to write zeros to gmem
    flash::copy<Is_even_MN, Is_even_K, /*Clear_OOB_MN=*/false, /*Clear_OOB_K=*/false>(
        gmem_tiled_copy_O, tOrO, tOgO, tOcO, tOpO, binfo.actual_seqlen_q - m_block * kBlockM
    );
}

////////////////////////////////////////////////////////////////////////////////////////////////////

template<typename Kernel_traits, bool Is_causal, bool Is_local, bool Has_alibi, bool Is_even_MN, bool Is_even_K, bool Is_softcap, bool Split, bool Append_KV, typename Params>
inline __device__ void compute_attn_1rowblock_splitkv(const Params &params, const int bidb, const int bidh, const int m_block, const int n_split_idx, const int num_n_splits) {

    using Element = typename Kernel_traits::Element;
    using ElementAccum = typename Kernel_traits::ElementAccum;
    using index_t = typename Kernel_traits::index_t;

    // Shared memory.
    extern __shared__ char smem_[];

    // The thread index.
    const int tidx = threadIdx.x;

    constexpr int kBlockM = Kernel_traits::kBlockM;
    constexpr int kBlockN = Kernel_traits::kBlockN;
    constexpr int kHeadDim = Kernel_traits::kHeadDim;
    constexpr int kNWarps = Kernel_traits::kNWarps;

    using GmemTiledCopyO = std::conditional_t<
        !Split,
        typename Kernel_traits::GmemTiledCopyO,
        typename Kernel_traits::GmemTiledCopyOaccum
    >;
    using ElementO = std::conditional_t<!Split, Element, ElementAccum>;

    const BlockInfo</*Varlen=*/!Is_even_MN> binfo(params, bidb);
    // if (threadIdx.x == 0 && blockIdx.y == 0 && blockIdx.z == 0) { printf("Is_even_MN = %d, is_cumulativ = %d, seqlen_k_cache = %d, actual_seqlen_k = %d\n", Is_even_MN, params.is_seqlens_k_cumulative, binfo.seqlen_k_cache, binfo.actual_seqlen_k); }
    // if (threadIdx.x == 0 && blockIdx.y == 1 && blockIdx.z == 0) { printf("params.knew_ptr = %p, seqlen_k_cache + seqlen_knew = %d\n", params.knew_ptr, binfo.seqlen_k_cache + (params.knew_ptr == nullptr ? 0 : params.seqlen_knew)); }
    if (m_block * kBlockM >= binfo.actual_seqlen_q) return;

    const int n_blocks_per_split = ((params.seqlen_k + kBlockN - 1) / kBlockN + num_n_splits - 1) / num_n_splits;
    const int n_block_min = !Is_local
        ? n_split_idx * n_blocks_per_split
        : std::max(n_split_idx * n_blocks_per_split, (m_block * kBlockM + binfo.actual_seqlen_k - binfo.actual_seqlen_q - params.window_size_left) / kBlockN);
    int n_block_max = std::min(cute::ceil_div(binfo.actual_seqlen_k, kBlockN), (n_split_idx + 1) * n_blocks_per_split);
    if (Is_causal || Is_local) {
        n_block_max = std::min(n_block_max,
                               cute::ceil_div((m_block + 1) * kBlockM + binfo.actual_seqlen_k - binfo.actual_seqlen_q + params.window_size_right, kBlockN));
    }
    if (n_block_min >= n_block_max) {  // This also covers the case where n_block_max <= 0
        // We exit early and write 0 to gOaccum and -inf to gLSEaccum.
        // Otherwise we might read OOB elements from gK and gV,
        // or get wrong results when we combine gOaccum from different blocks.
        const index_t row_offset_o = binfo.q_offset(params.o_batch_stride, params.o_row_stride, bidb)
            + m_block * kBlockM * params.o_row_stride + bidh * params.o_head_stride;
        const index_t row_offset_oaccum = (((n_split_idx * params.b + bidb) * params.h + bidh) * params.seqlen_q
            + m_block * kBlockM) * params.d_rounded;
        const index_t row_offset_lseaccum = ((n_split_idx * params.b + bidb) * params.h + bidh) * params.seqlen_q + m_block * kBlockM;
        Tensor gOaccum = make_tensor(make_gmem_ptr(reinterpret_cast<ElementO *>(Split ? params.oaccum_ptr : params.o_ptr) + (Split ? row_offset_oaccum : row_offset_o)),
                                      Shape<Int<kBlockM>, Int<kHeadDim>>{},
                                     make_stride(Split ? kHeadDim : params.o_row_stride, _1{}));
        Tensor gLSEaccum = make_tensor(make_gmem_ptr(reinterpret_cast<ElementAccum *>(Split ? params.softmax_lseaccum_ptr : params.softmax_lse_ptr) + row_offset_lseaccum),
                                      Shape<Int<kBlockM>>{}, Stride<_1>{});

        GmemTiledCopyO gmem_tiled_copy_Oaccum;
        auto gmem_thr_copy_Oaccum = gmem_tiled_copy_Oaccum.get_thread_slice(tidx);
        Tensor tOgOaccum = gmem_thr_copy_Oaccum.partition_D(gOaccum);
        Tensor tOrOaccum = make_tensor<ElementO>(shape(tOgOaccum));
        clear(tOrOaccum);
        // Construct identity layout for sO
        Tensor cO = make_identity_tensor(make_shape(size<0>(gOaccum), size<1>(gOaccum)));    // (BLK_M,BLK_K) -> (blk_m,blk_k)
        // Repeat the partitioning with identity layouts
        Tensor tOcO = gmem_thr_copy_Oaccum.partition_D(cO);
        Tensor tOpO = make_tensor<bool>(make_shape(size<2>(tOgOaccum)));
        if (!Is_even_K) {
            #pragma unroll
            for (int k = 0; k < size(tOpO); ++k) { tOpO(k) = get<1>(tOcO(0, 0, k)) < params.d; }
        }
        // Clear_OOB_K must be false since we don't want to write zeros to gmem
        flash::copy<Is_even_MN, Is_even_K, /*Clear_OOB_MN=*/false, /*Clear_OOB_K=*/false>(
            gmem_tiled_copy_Oaccum, tOrOaccum, tOgOaccum, tOcO, tOpO, binfo.actual_seqlen_q - m_block * kBlockM
        );
        #pragma unroll
        for (int m = 0; m < size<1>(tOgOaccum); ++m) {
            const int row = get<0>(tOcO(0, m, 0));
            if (row < binfo.actual_seqlen_q - m_block * kBlockM && get<1>(tOcO(0, m, 0)) == 0) { gLSEaccum(row) = Split ? -INFINITY : INFINITY; }
        }
        return;
    }

    // We iterate over the blocks in reverse order. This is because the last block is the only one
    // that needs masking when we read K and V from global memory. Moreover, iterating in reverse
    // might save us 1 register (we just need n_block instead of both n_block and n_block_max).

    // We move K and V to the last block.
    const int bidb_cache = params.cache_batch_idx == nullptr ? bidb : params.cache_batch_idx[bidb];
    const int *block_table = params.block_table == nullptr ? nullptr : params.block_table + bidb * params.block_table_batch_stride;
    const index_t row_offset_k = block_table == nullptr
        ? binfo.k_offset(params.k_batch_stride, params.k_row_stride, bidb_cache)
          + (n_block_max - 1) * kBlockN * params.k_row_stride + (bidh / params.h_h_k_ratio) * params.k_head_stride
        : (bidh / params.h_h_k_ratio) * params.k_head_stride; // block addresses are later resolved per-thread

    const index_t row_offset_v = block_table == nullptr
        ? binfo.k_offset(params.v_batch_stride, params.v_row_stride, bidb_cache)
          + (n_block_max - 1) * kBlockN * params.v_row_stride + (bidh / params.h_h_k_ratio) * params.v_head_stride
        : (bidh / params.h_h_k_ratio) * params.v_head_stride;

    

    Tensor mQ = make_tensor(make_gmem_ptr(reinterpret_cast<Element*>(params.q_ptr) + binfo.q_offset(params.q_batch_stride, params.q_row_stride, bidb)),
                            make_shape(binfo.actual_seqlen_q, params.h, params.d),
                            make_stride(params.q_row_stride, params.q_head_stride, _1{}));
    Tensor gQ = local_tile(mQ(_, bidh, _), Shape<Int<kBlockM>, Int<kHeadDim>>{},
                           make_coord(m_block, 0));  // (kBlockM, kHeadDim)
    Tensor gK = make_tensor(make_gmem_ptr(reinterpret_cast<Element *>(params.k_ptr) + row_offset_k),
                            Shape<Int<kBlockN>, Int<kHeadDim>>{},
                            make_stride(params.k_row_stride, _1{}));
    // if (threadIdx.x == 0 && blockIdx.y == 0 && blockIdx.z == 0) { printf("k_ptr = %p, row_offset_k = %d, gK_ptr = %p\n", params.k_ptr, row_offset_k, gK.data()); }
    Tensor gV = make_tensor(make_gmem_ptr(reinterpret_cast<Element *>(params.v_ptr) + row_offset_v),
                            Shape<Int<kBlockN>, Int<kHeadDim>>{},
                            make_stride(params.v_row_stride, _1{}));
    Tensor sQ = make_tensor(make_smem_ptr(reinterpret_cast<Element *>(smem_)),
                            typename Kernel_traits::SmemLayoutQ{});
    Tensor sK = make_tensor(sQ.data() + size(sQ), typename Kernel_traits::SmemLayoutKV{});
    Tensor sV = make_tensor(sK.data() + size(sK), typename Kernel_traits::SmemLayoutKV{});
    Tensor sVt = make_tensor(sV.data(), typename Kernel_traits::SmemLayoutVtransposed{});
    Tensor sVtNoSwizzle = make_tensor(sV.data().get(), typename Kernel_traits::SmemLayoutVtransposedNoSwizzle{});

    typename Kernel_traits::GmemTiledCopyQKV gmem_tiled_copy_Q;
    auto gmem_thr_copy_Q = gmem_tiled_copy_Q.get_thread_slice(tidx);
    typename Kernel_traits::GmemTiledCopyQKVPaged gmem_tiled_copy_KV;
    auto gmem_thr_copy_KV = gmem_tiled_copy_KV.get_thread_slice(tidx);

    Tensor tQgQ = gmem_thr_copy_Q.partition_S(gQ);
    Tensor tQsQ = gmem_thr_copy_Q.partition_D(sQ);

    Tensor tKgK_ = gmem_thr_copy_KV.partition_S(gK);  // (KCPY, KCPY_N, KCPY_K)
    Tensor tKsK_ = gmem_thr_copy_KV.partition_D(sK);
    Tensor tVgV_ = gmem_thr_copy_KV.partition_S(gV);  // (VCPY, VCPY_N, VCPY_K)
    Tensor tVsV_ = gmem_thr_copy_KV.partition_D(sV);

    Tensor tKgK = make_tensor(tKgK_.data(), reshape_thread_tile(tKgK_.layout()));
    Tensor tKsK = make_tensor(tKsK_.data(), reshape_thread_tile(tKsK_.layout()));
    Tensor tVgV = make_tensor(tVgV_.data(), reshape_thread_tile(tVgV_.layout()));
    Tensor tVsV = make_tensor(tVsV_.data(), reshape_thread_tile(tVsV_.layout()));

    if (block_table != nullptr) {
        tKgK.data() = gK.data() + flash::resolve_thread_kv_page_slice_offset<Kernel_traits>(tidx, n_block_max, params.page_block_size,
            block_table, params.k_batch_stride, params.k_row_stride);
        tVgV.data() = gV.data() + flash::resolve_thread_kv_page_slice_offset<Kernel_traits>(tidx, n_block_max, params.page_block_size,
            block_table, params.v_batch_stride, params.v_row_stride);
    }

    typename Kernel_traits::TiledMma tiled_mma;
    auto thr_mma = tiled_mma.get_thread_slice(tidx);
    Tensor tSrQ  = thr_mma.partition_fragment_A(sQ);                           // (MMA,MMA_M,MMA_K)
    Tensor tSrK  = thr_mma.partition_fragment_B(sK);                           // (MMA,MMA_N,MMA_K)
    Tensor tOrVt  = thr_mma.partition_fragment_B(sVtNoSwizzle);                // (MMA, MMA_K,MMA_N)

    Tensor acc_o = partition_fragment_C(tiled_mma, Shape<Int<kBlockM>, Int<kHeadDim>>{});  // MMA, MMA_M, MMA_K

    //
    // Copy Atom retiling
    //

    auto smem_tiled_copy_Q = make_tiled_copy_A(typename Kernel_traits::SmemCopyAtom{}, tiled_mma);
    auto smem_thr_copy_Q = smem_tiled_copy_Q.get_thread_slice(tidx);
    Tensor tSsQ = smem_thr_copy_Q.partition_S(sQ);

    auto smem_tiled_copy_K = make_tiled_copy_B(typename Kernel_traits::SmemCopyAtom{}, tiled_mma);
    auto smem_thr_copy_K = smem_tiled_copy_K.get_thread_slice(tidx);
    Tensor tSsK = smem_thr_copy_K.partition_S(sK);

    auto smem_tiled_copy_V = make_tiled_copy_B(typename Kernel_traits::SmemCopyAtomTransposed{}, tiled_mma);
    auto smem_thr_copy_V = smem_tiled_copy_V.get_thread_slice(tidx);
    Tensor tOsVt = smem_thr_copy_V.partition_S(sVt);

    // PREDICATES
    //

    // // Allocate predicate tensors for m and n
    // Tensor tQpQ = make_tensor<bool>(make_shape(size<1>(tQsQ), size<2>(tQsQ)), Stride<_1,_0>{});
    // Tensor tKVpKV = make_tensor<bool>(make_shape(size<1>(tKsK), size<2>(tKsK)), Stride<_1,_0>{});

    // Construct identity layout for sQ and sK
    Tensor cQ = make_identity_tensor(make_shape(size<0>(sQ), size<1>(sQ)));    // (BLK_M,BLK_K) -> (blk_m,blk_k)
    Tensor cKV = make_identity_tensor(make_shape(size<0>(sK), size<1>(sK)));    // (BLK_N,BLK_K) -> (blk_n,blk_k)

    // Repeat the partitioning with identity layouts
    Tensor tQcQ = gmem_thr_copy_Q.partition_S(cQ);       // (ACPY,ACPY_M,ACPY_K) -> (blk_m,blk_k)
    Tensor tKVcKV_ = gmem_thr_copy_KV.partition_S(cKV);   // (BCPY,BCPY_N,BCPY_K) -> (blk_n,blk_k)
    Tensor tKVcKV = make_tensor(tKVcKV_.data(), reshape_thread_tile(tKVcKV_.layout()));

    // Allocate predicate tensors for k
    Tensor tQpQ = make_tensor<bool>(make_shape(size<2>(tQsQ)));
    Tensor tKVpKV = make_tensor<bool>(make_shape(size<2>(tKsK)));

    // Set predicates for k bounds
    if (!Is_even_K) {
        #pragma unroll
        for (int k = 0; k < size(tQpQ); ++k) { tQpQ(k) = get<1>(tQcQ(0, 0, k)) < params.d; }
        #pragma unroll
        for (int k = 0; k < size(tKVpKV); ++k) { tKVpKV(k) = get<1>(tKVcKV(0, 0, k)) < params.d; }
    }

    // Prologue

    // Copy from Knew to K, optionally apply rotary embedding.
    if constexpr (Append_KV) {
        typename Kernel_traits::GmemTiledCopyRotcossinPaged gmem_tiled_copy_rotary;
        auto gmem_thr_copy_rotary = gmem_tiled_copy_rotary.get_thread_slice(tidx);
        typename Kernel_traits::GmemTiledCopyRotcossinContPaged gmem_tiled_copy_rotary_cont;
        auto gmem_thr_copy_rotary_cont = gmem_tiled_copy_rotary_cont.get_thread_slice(tidx);
        
        // Even if we have MQA / GQA, all threadblocks responsible for the same KV head are writing to
        // gmem. Technically it's a race condition, but they all write the same content anyway, and it's safe.
        // We want to do this so that all threadblocks can proceed right after they finish writing the KV cache.
        const index_t row_offset_cossin = ((n_block_max - 1) * kBlockN + (params.leftpad_k == nullptr ? 0 : params.leftpad_k[bidb])) * (params.rotary_dim / 2);
        Tensor gCos = make_tensor(make_gmem_ptr(reinterpret_cast<Element *>(params.rotary_cos_ptr) + row_offset_cossin),
                                  Shape<Int<kBlockN>, Int<kHeadDim / 2>>{},
                                  make_stride(params.rotary_dim / 2, _1{}));
        Tensor gSin = make_tensor(make_gmem_ptr(reinterpret_cast<Element *>(params.rotary_sin_ptr) + row_offset_cossin),
                                  Shape<Int<kBlockN>, Int<kHeadDim / 2>>{},
                                  make_stride(params.rotary_dim / 2, _1{}));
        Tensor gCosCont = make_tensor(make_gmem_ptr(reinterpret_cast<Element *>(params.rotary_cos_ptr) + row_offset_cossin),
                                      Shape<Int<kBlockN>, Int<kHeadDim>>{},
                                      make_stride(params.rotary_dim / 2, _1{}));
        Tensor gSinCont = make_tensor(make_gmem_ptr(reinterpret_cast<Element *>(params.rotary_sin_ptr) + row_offset_cossin),
                                      Shape<Int<kBlockN>, Int<kHeadDim>>{},
                                      make_stride(params.rotary_dim / 2, _1{}));
                                      
        Tensor tRgCos_ = gmem_thr_copy_rotary.partition_S(gCos);
        Tensor tRgSin_ = gmem_thr_copy_rotary.partition_S(gSin);
        Tensor tRgCosCont_ = gmem_thr_copy_rotary_cont.partition_S(gCosCont);
        Tensor tRgSinCont_ = gmem_thr_copy_rotary_cont.partition_S(gSinCont);

        Tensor tRgCos = make_tensor(tRgCos_.data(), reshape_thread_tile(tRgCos_.layout()));
        Tensor tRgSin = make_tensor(tRgSin_.data(), reshape_thread_tile(tRgSin_.layout()));
        Tensor tRgCosCont = make_tensor(tRgCosCont_.data(), reshape_flatten_thread_tile(tRgCosCont_.layout()));
        Tensor tRgSinCont = make_tensor(tRgSinCont_.data(), reshape_flatten_thread_tile(tRgSinCont_.layout()));

        // if (cute::thread(0, 0)) { printf("rotary_cos_ptr = %p, gCos.data() = %p, tRgCos.data() = %p, rotary_dim = %d\n", params.rotary_cos_ptr, gCos.data(), tRgCos.data(), params.rotary_dim); }
        // if (cute::thread(8, 0)) { print_tensor(gCos); }
        // if (cute::thread(0, 0)) { print_tensor(tRgCos); }

        // const index_t row_offset_knew = binfo.k_offset(params.knew_batch_stride, params.knew_row_stride, bidb)
        const index_t row_offset_knew = bidb * params.knew_batch_stride
            + ((n_block_max - 1) * kBlockN) * params.knew_row_stride + (bidh / params.h_h_k_ratio) * params.knew_head_stride;
        // const index_t row_offset_vnew = binfo.k_offset(params.vnew_batch_stride, params.vnew_row_stride, bidb)
        const index_t row_offset_vnew = bidb * params.vnew_batch_stride
            + ((n_block_max - 1) * kBlockN) * params.vnew_row_stride + (bidh / params.h_h_k_ratio) * params.vnew_head_stride;
        // Subtract seqlen_k_cache * row stride so that conceptually gK and gKnew "line up". When we access them,
        // e.g. if gK has 128 rows and gKnew has 64 rows, we access gK[:128] and gKNew[128:128 + 64].
        // This maps to accessing the first 64 rows of knew_ptr.
        Tensor gKnew = make_tensor(make_gmem_ptr(reinterpret_cast<Element *>(params.knew_ptr)
                                                + row_offset_knew - binfo.seqlen_k_cache * params.knew_row_stride),
                                  Shape<Int<kBlockN>, Int<kHeadDim>>{},
                                  make_stride(params.knew_row_stride, _1{}));
        // if (threadIdx.x == 0 && blockIdx.y == 0 && blockIdx.z == 0) { printf("knew_ptr = %p, row_offset_knew = %d, gKnew_ptr = %p\n", params.knew_ptr, row_offset_knew, gKnew.data()); }
        Tensor gVnew = make_tensor(make_gmem_ptr(reinterpret_cast<Element *>(params.vnew_ptr)
                                                + row_offset_vnew - binfo.seqlen_k_cache * params.vnew_row_stride),
                                  Shape<Int<kBlockN>, Int<kHeadDim>>{},
                                  make_stride(params.vnew_row_stride, _1{}));
        typename Kernel_traits::GmemTiledCopyQKVPaged gmem_tiled_copy_KV_new;
        auto gmem_thr_copy_KV_new = gmem_tiled_copy_KV_new.get_thread_slice(tidx);
        Tensor tKgKnew_ = gmem_thr_copy_KV_new.partition_S(gKnew);  // (KCPY, KCPY_N, KCPY_K)
        Tensor tVgVnew_ = gmem_thr_copy_KV_new.partition_S(gVnew);  // (VCPY, VCPY_N, VCPY_K)

        auto tKgKnew = make_tensor(tKgKnew_.data(), reshape_thread_tile(tKgKnew_.layout()));
        auto tVgVnew = make_tensor(tVgVnew_.data(), reshape_thread_tile(tVgVnew_.layout()));

        const int n_block_copy_min = std::max(n_block_min, binfo.seqlen_k_cache / kBlockN);
        auto tKgK_data = tKgK.data();
        auto tVgV_data = tVgV.data();
        for (int n_block = n_block_max - 1; n_block >= n_block_copy_min; n_block--) {
            flash::copy_w_min_idx<Is_even_K>(
                tVgVnew, tVgV, tKVcKV, tKVpKV, binfo.actual_seqlen_k - n_block * kBlockN, binfo.seqlen_k_cache - n_block * kBlockN
            );
            tVgVnew.data() = tVgVnew.data() + (-int(kBlockN * params.vnew_row_stride));
            if (params.rotary_dim == 0) {
                flash::copy_w_min_idx<Is_even_K>(
                    tKgKnew, tKgK, tKVcKV, tKVpKV, binfo.actual_seqlen_k - n_block * kBlockN, binfo.seqlen_k_cache - n_block * kBlockN
                );
            } else {
                if (params.is_rotary_interleaved) {
                    // Don't clear OOB_K because we're writing to global memory
                    flash::copy_rotary_interleaved<Is_even_K, /*Clear_OOB_K=*/false>(
                        tKgKnew, tKgK, tRgCos, tRgSin, tKVcKV, binfo.actual_seqlen_k - n_block * kBlockN,
                        binfo.seqlen_k_cache - n_block * kBlockN, params.d, params.rotary_dim
                    );
                    tRgCos.data() = tRgCos.data() + (-int(kBlockN * params.rotary_dim / 2));
                    tRgSin.data() = tRgSin.data() + (-int(kBlockN * params.rotary_dim / 2));
                } else {
                    // Don't clear OOB_K because we're writing to global memory
                    flash::copy_rotary_contiguous<Is_even_K, /*Clear_OOB_K=*/false>(
                        tKgKnew, tKgK, tRgCosCont, tRgSinCont, tKVcKV, binfo.actual_seqlen_k - n_block * kBlockN,
                        binfo.seqlen_k_cache - n_block * kBlockN, params.d, params.rotary_dim
                    );
                    tRgCosCont.data() = tRgCosCont.data() + (-int(kBlockN * params.rotary_dim / 2));
                    tRgSinCont.data() = tRgSinCont.data() + (-int(kBlockN * params.rotary_dim / 2));

                }
            }
            tKgKnew.data() = tKgKnew.data() + (-int(kBlockN * params.knew_row_stride));
            if (block_table == nullptr) {
                tVgV.data() = tVgV.data() + (-int(kBlockN * params.v_row_stride));
                tKgK.data() = tKgK.data() + (-int(kBlockN * params.k_row_stride));
            } else {
                if (n_block > n_block_copy_min) {
                    tVgV.data() = gV.data() + flash::resolve_thread_kv_page_slice_offset<Kernel_traits>(tidx, n_block, params.page_block_size, 
                        block_table, params.v_batch_stride, params.v_row_stride);
                    tKgK.data() = gK.data() + flash::resolve_thread_kv_page_slice_offset<Kernel_traits>(tidx, n_block, params.page_block_size, 
                        block_table, params.k_batch_stride, params.k_row_stride);
                }
            }
        }
        // Need this before we can read in K again, so that we'll see the updated K values.
        __syncthreads();
        tKgK.data() = tKgK_data;
        tVgV.data() = tVgV_data;
    }

    // Read Q from gmem to smem, optionally apply rotary embedding.
    if (!Append_KV || params.rotary_dim == 0) {
        // We don't need to clear the sQ smem tiles since we'll only write out the valid outputs
        flash::copy<Is_even_MN, Is_even_K>(gmem_tiled_copy_Q, tQgQ, tQsQ, tQcQ, tQpQ,
                                           binfo.actual_seqlen_q - m_block * kBlockM);
    } else {
<<<<<<< HEAD
        const index_t row_offset_cossin = (binfo.seqlen_k_cache + (params.leftpad_k == nullptr ? 0 : params.leftpad_k[bidb]) + (Is_causal || Is_local ? m_block * kBlockM : 0)) * (params.rotary_dim / 2);
=======
        typename Kernel_traits::GmemTiledCopyRotcossin gmem_tiled_copy_rotary;
        auto gmem_thr_copy_rotary = gmem_tiled_copy_rotary.get_thread_slice(tidx);
        typename Kernel_traits::GmemTiledCopyRotcossinCont gmem_tiled_copy_rotary_cont;
        auto gmem_thr_copy_rotary_cont = gmem_tiled_copy_rotary_cont.get_thread_slice(tidx);
        const index_t row_offset_cossin = (binfo.seqlen_k_cache + (Is_causal || Is_local ? m_block * kBlockM : 0)) * (params.rotary_dim / 2);
>>>>>>> 12375706
        // If not causal, all the queries get the same the cos/sin, taken at location seqlen_k_cache.
        // We do this by setting the row stride of gCos / gSin to 0.
        Tensor gCos = make_tensor(make_gmem_ptr(reinterpret_cast<Element *>(params.rotary_cos_ptr) + row_offset_cossin),
                                  Shape<Int<kBlockM>, Int<kHeadDim / 2>>{},
                                  make_stride(Is_causal || Is_local ? params.rotary_dim / 2 : 0, _1{}));
        Tensor gSin = make_tensor(make_gmem_ptr(reinterpret_cast<Element *>(params.rotary_sin_ptr) + row_offset_cossin),
                                  Shape<Int<kBlockM>, Int<kHeadDim / 2>>{},
                                  make_stride(Is_causal || Is_local ? params.rotary_dim / 2 : 0, _1{}));
        Tensor gCosCont = make_tensor(make_gmem_ptr(reinterpret_cast<Element *>(params.rotary_cos_ptr) + row_offset_cossin),
                                  Shape<Int<kBlockM>, Int<kHeadDim>>{},
                                  make_stride(Is_causal || Is_local ? params.rotary_dim / 2 : 0, _1{}));
        Tensor gSinCont = make_tensor(make_gmem_ptr(reinterpret_cast<Element *>(params.rotary_sin_ptr) + row_offset_cossin),
                                  Shape<Int<kBlockM>, Int<kHeadDim>>{},
                                  make_stride(Is_causal || Is_local ? params.rotary_dim / 2 : 0, _1{}));
        Tensor tRgCos = gmem_thr_copy_rotary.partition_S(gCos);
        Tensor tRgSin = gmem_thr_copy_rotary.partition_S(gSin);
        Tensor tRgCosCont = gmem_thr_copy_rotary_cont.partition_S(gCosCont);
        Tensor tRgSinCont = gmem_thr_copy_rotary_cont.partition_S(gSinCont);
        if (params.is_rotary_interleaved) {
            flash::copy_rotary_interleaved<Is_even_K>(
                tQgQ, tQsQ, tRgCos, tRgSin, tQcQ, binfo.actual_seqlen_q - m_block * kBlockM,
                0, params.d, params.rotary_dim
            );
        } else {
            flash::copy_rotary_contiguous<Is_even_K>(
                tQgQ, tQsQ, tRgCosCont, tRgSinCont, tQcQ, binfo.actual_seqlen_q - m_block * kBlockM,
                0, params.d, params.rotary_dim
            );
        }
    }

    int n_block = n_block_max - 1;
    // We don't need to clear the sK smem tiles since we'll mask out the scores anyway.
    flash::copy<Is_even_MN, Is_even_K>(gmem_tiled_copy_KV, tKgK, tKsK, tKVcKV, tKVpKV,
                                       binfo.actual_seqlen_k - n_block * kBlockN);
    cute::cp_async_fence();

    // flash::cp_async_wait<0>();
    // __syncthreads();
    // if (tidx == 0 && blockIdx.y == 0 && blockIdx.z == 0) { print(tKsK); }
    // __syncthreads();

    clear(acc_o);

    flash::Softmax<2 * size<1>(acc_o)> softmax;

    const float alibi_slope = !Has_alibi ? 0.0f : reinterpret_cast<float *>(params.alibi_slopes_ptr)[bidb * params.alibi_slopes_batch_stride + bidh] / params.scale_softmax;
    flash::Mask<Is_causal, Is_local, Has_alibi> mask(binfo.actual_seqlen_k, binfo.actual_seqlen_q, params.window_size_left, params.window_size_right, alibi_slope);

    // For performance reason, we separate out two kinds of iterations:
    // those that need masking on S, and those that don't.
    // We need masking on S for the very last block when K and V has length not multiple of kBlockN.
    // We also need masking on S if it's causal, for the last ceil_div(kBlockM, kBlockN) blocks.
    // We will have at least 1 "masking" iteration.

    // If not even_N, then seqlen_k might end in the middle of a block. In that case we need to
    // mask 2 blocks (e.g. when kBlockM == kBlockN), not just 1.
    constexpr int n_masking_steps = (!Is_causal && !Is_local)
        ? 1
        : ((Is_even_MN && Is_causal) ? cute::ceil_div(kBlockM, kBlockN) : cute::ceil_div(kBlockM, kBlockN) + 1);
    #pragma unroll
    for (int masking_step = 0; masking_step < n_masking_steps; ++masking_step, --n_block) {
        Tensor acc_s = partition_fragment_C(tiled_mma, Shape<Int<kBlockM>, Int<kBlockN>>{});  // (MMA=4, MMA_M, MMA_N)
        clear(acc_s);
        flash::cp_async_wait<0>();
        __syncthreads();

        // Advance gV
        if (masking_step > 0) {
            if (block_table == nullptr) {
                tVgV.data() = tVgV.data() + (-int(kBlockN * params.v_row_stride));
            } else {
                tVgV.data() = gV.data() + flash::resolve_thread_kv_page_slice_offset<Kernel_traits>(tidx, n_block + 1, params.page_block_size,
                    block_table, params.v_batch_stride, params.v_row_stride);
            }
            flash::copy</*Is_even_MN=*/true, Is_even_K>(gmem_tiled_copy_KV, tVgV, tVsV, tKVcKV, tKVpKV);
        } else {
            // Clear the smem tiles to account for predicated off loads
            flash::copy<Is_even_MN, Is_even_K, /*Clear_OOB_MN=*/true>(
                gmem_tiled_copy_KV, tVgV, tVsV, tKVcKV, tKVpKV, binfo.actual_seqlen_k - n_block * kBlockN
            );
        }
        cute::cp_async_fence();

        flash::gemm(
            acc_s, tSrQ, tSrK, tSsQ, tSsK, tiled_mma, smem_tiled_copy_Q, smem_tiled_copy_K,
            smem_thr_copy_Q, smem_thr_copy_K
        );
        // if (cute::thread0()) { print(acc_s); }
        if constexpr (Is_softcap){
            flash::apply_softcap(acc_s, params.softcap);
        }


        mask.template apply_mask<Is_causal, Is_even_MN>(
            acc_s, n_block * kBlockN, m_block * kBlockM + (tidx / 32) * 16 + (tidx % 32) / 4, kNWarps * 16
        );

        flash::cp_async_wait<0>();
        __syncthreads();
        // if (tidx == 0 && blockIdx.y == 0 && blockIdx.z == 0) { print(tVsV); }
        // __syncthreads();

        if (n_block > n_block_min) {
            // Advance gK
            if (block_table == nullptr) {
                tKgK.data() = tKgK.data() + (-int(kBlockN * params.k_row_stride));
            } else {
                tKgK.data() = gK.data() + flash::resolve_thread_kv_page_slice_offset<Kernel_traits>(tidx, n_block, params.page_block_size, 
                    block_table, params.k_batch_stride, params.k_row_stride);
            }
            flash::copy</*Is_even_MN=*/true, Is_even_K>(gmem_tiled_copy_KV, tKgK, tKsK, tKVcKV, tKVpKV);
            // This cp_async_fence needs to be in the if block, otherwise the synchronization
            // isn't right and we get race conditions.
            cute::cp_async_fence();
        }

        // We have key_padding_mask so we'll need to Check_inf
        masking_step == 0
            ? softmax.template softmax_rescale_o</*Is_first=*/true,  /*Check_inf=*/Is_causal || Is_local || !Is_even_MN>(acc_s, acc_o, params.scale_softmax_log2)
            : softmax.template softmax_rescale_o</*Is_first=*/false, /*Check_inf=*/Is_causal || Is_local || !Is_even_MN>(acc_s, acc_o, params.scale_softmax_log2);
        // if (cute::thread0()) { print(scores_max); print(scores_sum); print(scores); }

        // Convert acc_s from fp32 to fp16/bf16
        Tensor rP = flash::convert_type<Element>(acc_s);
        // Reshape rP from (MMA=4, MMA_M, MMA_N) to ((4, 2), MMA_M, MMA_N / 2)
        // if using m16n8k16 or (4, MMA_M, MMA_N) if using m16n8k8.
        Tensor tOrP = make_tensor(rP.data(), flash::convert_layout_acc_Aregs<Kernel_traits::TiledMma>(rP.layout()));

        flash::gemm_rs(acc_o, tOrP, tOrVt, tOsVt, tiled_mma, smem_tiled_copy_V, smem_thr_copy_V);

        // This check is at the end of the loop since we always have at least 1 iteration
        if (n_masking_steps > 1 && n_block <= n_block_min) {
            --n_block;
            break;
        }
    }

    // These are the iterations where we don't need masking on S
    for (; n_block >= n_block_min; --n_block) {
        Tensor acc_s = partition_fragment_C(tiled_mma, Shape<Int<kBlockM>, Int<kBlockN>>{});  // (MMA=4, MMA_M, MMA_N)
        clear(acc_s);
        flash::cp_async_wait<0>();
        __syncthreads();
        // Advance gV
        if (block_table == nullptr) {
            tVgV.data() = tVgV.data() + (-int(kBlockN * params.v_row_stride));
        } else {
            tVgV.data() = gV.data() + flash::resolve_thread_kv_page_slice_offset<Kernel_traits>(tidx, n_block + 1, params.page_block_size, 
                block_table, params.v_batch_stride, params.v_row_stride);
        }
        flash::copy</*Is_even_MN=*/true, Is_even_K>(gmem_tiled_copy_KV, tVgV, tVsV, tKVcKV, tKVpKV);
        cute::cp_async_fence();

        flash::gemm(
            acc_s, tSrQ, tSrK, tSsQ, tSsK, tiled_mma, smem_tiled_copy_Q, smem_tiled_copy_K,
            smem_thr_copy_Q, smem_thr_copy_K
        );
        if constexpr (Is_softcap){
            flash::apply_softcap(acc_s, params.softcap);
        }

        flash::cp_async_wait<0>();
        __syncthreads();
        if (n_block > n_block_min) {
            // Advance gK
            if (block_table == nullptr) {
                tKgK.data() = tKgK.data() + (-int(kBlockN * params.k_row_stride));
            } else {
                tKgK.data() = gK.data() + flash::resolve_thread_kv_page_slice_offset<Kernel_traits>(tidx, n_block, params.page_block_size, 
                    block_table, params.k_batch_stride, params.k_row_stride);            
            }
            flash::copy</*Is_even_MN=*/true, Is_even_K>(gmem_tiled_copy_KV, tKgK, tKsK, tKVcKV, tKVpKV);
            // This cp_async_fence needs to be in the if block, otherwise the synchronization
            // isn't right and we get race conditions.
            cute::cp_async_fence();
        }

        mask.template apply_mask</*Causal_mask=*/false>(
            acc_s, n_block * kBlockN, m_block * kBlockM + (tidx / 32) * 16 + (tidx % 32) / 4, kNWarps * 16
        );
        softmax.template softmax_rescale_o</*Is_first=*/false, /*Check_inf=*/Is_local>(acc_s, acc_o, params.scale_softmax_log2);

        Tensor rP = flash::convert_type<Element>(acc_s);
        // Reshape rP from (MMA=4, MMA_M, MMA_N) to ((4, 2), MMA_M, MMA_N / 2)
        // if using m16n8k16 or (4, MMA_M, MMA_N) if using m16n8k8.
        Tensor tOrP = make_tensor(rP.data(), flash::convert_layout_acc_Aregs<Kernel_traits::TiledMma>(rP.layout()));

        flash::gemm_rs(acc_o, tOrP, tOrVt, tOsVt, tiled_mma, smem_tiled_copy_V, smem_thr_copy_V);
    }

    // Epilogue

    Tensor lse = softmax.template normalize_softmax_lse</*Is_dropout=*/false, Split>(acc_o, params.scale_softmax);
    // if (cute::thread0()) { print(lse); }

    Tensor sOaccum = make_tensor(make_smem_ptr(reinterpret_cast<ElementO *>(smem_)), typename Kernel_traits::SmemLayoutO{}); // (SMEM_M,SMEM_N)
    // Partition sO to match the accumulator partitioning
    using SmemTiledCopyO = std::conditional_t<
        !Split,
        typename Kernel_traits::SmemCopyAtomO,
        typename Kernel_traits::SmemCopyAtomOaccum
    >;
    auto smem_tiled_copy_Oaccum = make_tiled_copy_C(SmemTiledCopyO{}, tiled_mma);
    auto smem_thr_copy_Oaccum = smem_tiled_copy_Oaccum.get_thread_slice(tidx);
    Tensor rO = flash::convert_type<ElementO>(acc_o);
    Tensor taccOrOaccum = smem_thr_copy_Oaccum.retile_S(rO);        // ((Atom,AtomNum), MMA_M, MMA_N)
    Tensor taccOsOaccum = smem_thr_copy_Oaccum.partition_D(sOaccum);     // ((Atom,AtomNum),PIPE_M,PIPE_N)

    // sOaccum is larger than sQ, so we need to syncthreads here
    // TODO: allocate enough smem for sOaccum
    if constexpr (Split) { __syncthreads(); }

    cute::copy(smem_tiled_copy_Oaccum, taccOrOaccum, taccOsOaccum);

    const index_t row_offset_o = binfo.q_offset(params.o_batch_stride, params.o_row_stride, bidb)
        + m_block * kBlockM * params.o_row_stride + bidh * params.o_head_stride;
    const index_t row_offset_oaccum = (((n_split_idx * params.b + bidb) * params.h + bidh) * params.seqlen_q
                                         + m_block * kBlockM) * params.d_rounded;
    const index_t row_offset_lseaccum = (Split || !params.unpadded_lse ?
            ((n_split_idx * params.b + bidb) * params.h + bidh) * params.seqlen_q : bidh * params.total_q + binfo.q_offset(params.seqlen_q, 1, bidb)
        ) + m_block * kBlockM;

    Tensor gOaccum = make_tensor(make_gmem_ptr(reinterpret_cast<ElementO *>(Split ? params.oaccum_ptr : params.o_ptr) + (Split ? row_offset_oaccum : row_offset_o)),
                                 Shape<Int<kBlockM>, Int<kHeadDim>>{},
                                 make_stride(Split ? kHeadDim : params.o_row_stride, _1{}));
    Tensor gLSEaccum = make_tensor(make_gmem_ptr(reinterpret_cast<ElementAccum *>(Split ? params.softmax_lseaccum_ptr : params.softmax_lse_ptr) + row_offset_lseaccum),
                                   Shape<Int<kBlockM>>{}, Stride<_1>{});
    // if (tidx == 0) { printf("row_offset_o = %d, bidh = %d, gOaccum = %p\n", row_offset_o, bidh, gOaccum.data()); }

    GmemTiledCopyO gmem_tiled_copy_Oaccum;
    auto gmem_thr_copy_Oaccum = gmem_tiled_copy_Oaccum.get_thread_slice(tidx);
    Tensor tOsOaccum = gmem_thr_copy_Oaccum.partition_S(sOaccum);        // ((Atom,AtomNum),ATOM_M,ATOM_N)
    Tensor tOgOaccum = gmem_thr_copy_Oaccum.partition_D(gOaccum);

    __syncthreads();

    Tensor tOrOaccum = make_tensor<ElementO>(shape(tOgOaccum));
    cute::copy(gmem_tiled_copy_Oaccum, tOsOaccum, tOrOaccum);

    Tensor caccO = make_identity_tensor(Shape<Int<kBlockM>, Int<kHeadDim>>{});    // (BLK_M,BLK_K) -> (blk_m,blk_k)
    Tensor taccOcO = thr_mma.partition_C(caccO);                           // (MMA,MMA_M,MMA_K)
    static_assert(decltype(size<0>(taccOcO))::value == 4);
    // Convert to ((2, 2), MMA_M, MMA_K) then take only the row indices.
    Tensor taccOcO_row = logical_divide(taccOcO, Shape<_2>{})(make_coord(0, _), _, 0);
    CUTE_STATIC_ASSERT_V(size(lse) == size(taccOcO_row));                     // MMA_M
    if (get<1>(taccOcO_row(0)) == 0) {
        #pragma unroll
        for (int mi = 0; mi < size(lse); ++mi) {
            const int row = get<0>(taccOcO_row(mi));
            if (row < binfo.actual_seqlen_q - m_block * kBlockM) { gLSEaccum(row) = lse(mi); }
        }
    }

    // Construct identity layout for sO
    Tensor cO = make_identity_tensor(make_shape(size<0>(sOaccum), size<1>(sOaccum)));    // (BLK_M,BLK_K) -> (blk_m,blk_k)
    // Repeat the partitioning with identity layouts
    Tensor tOcO = gmem_thr_copy_Oaccum.partition_D(cO);                           // (ACPY,ACPY_M,ACPY_K) -> (blk_m,blk_k)
    Tensor tOpO = make_tensor<bool>(make_shape(size<2>(tOgOaccum)));
    if (!Is_even_K) {
        #pragma unroll
        for (int k = 0; k < size(tOpO); ++k) { tOpO(k) = get<1>(tOcO(0, 0, k)) < params.d; }
    }
    // Clear_OOB_K must be false since we don't want to write zeros to gmem
    flash::copy<Is_even_MN, Is_even_K, /*Clear_OOB_MN=*/false, /*Clear_OOB_K=*/false>(
        gmem_tiled_copy_Oaccum, tOrOaccum, tOgOaccum, tOcO, tOpO, binfo.actual_seqlen_q - m_block * kBlockM
    );
}

////////////////////////////////////////////////////////////////////////////////////////////////////

template<typename Kernel_traits, bool Is_dropout, bool Is_causal, bool Is_local, bool Has_alibi, bool Is_even_MN, bool Is_even_K, bool Is_softcap, bool Return_softmax, typename Params>
inline __device__ void compute_attn(const Params &params) {
    const int m_block = blockIdx.x;
    // The block index for the batch.
    const int bidb = blockIdx.y;
    // The block index for the head.
    const int bidh = blockIdx.z;

    // We want the fwd and bwd to generate the same dropout pattern (RNG), without restricting
    // them to have the same number of threads or have to traverse the attention matrix
    // in the same order.
    // In the Philox RNG, we use the offset to store the batch, head, and the lane id
    // (within a warp). We use the subsequence to store the location of the 16 x 32 blocks within
    // the attention matrix. This way, as long as we have the batch, head, and the location of
    // the 16 x 32 block within the attention matrix, we can generate the exact same dropout pattern.

    flash::compute_attn_1rowblock<Kernel_traits, Is_dropout, Is_causal, Is_local, Has_alibi, Is_even_MN, Is_even_K, Is_softcap, Return_softmax>(params, bidb, bidh, m_block);
}

////////////////////////////////////////////////////////////////////////////////////////////////////

template<typename Kernel_traits, bool Is_causal, bool Is_local, bool Has_alibi, bool Is_even_MN, bool Is_even_K, bool Is_softcap, bool Split, bool Append_KV, typename Params>
inline __device__ void compute_attn_splitkv(const Params &params) {
    const int m_block = blockIdx.x;
    // The block index for the batch.
    const int bidb = Split ? blockIdx.z / params.h : blockIdx.y;
    // The block index for the head.
    const int bidh = Split ? blockIdx.z - bidb * params.h : blockIdx.z;
    const int n_split_idx = Split ? blockIdx.y : 0;
    const int num_n_splits = Split ? gridDim.y : 1;
    flash::compute_attn_1rowblock_splitkv<Kernel_traits, Is_causal, Is_local, Has_alibi, Is_even_MN, Is_even_K, Is_softcap, Split, Append_KV>(params, bidb, bidh, m_block, n_split_idx, num_n_splits);
}

////////////////////////////////////////////////////////////////////////////////////////////////////

template<typename Kernel_traits, int kBlockM, int Log_max_splits, bool Is_even_K, typename Params>
inline __device__ void combine_attn_seqk_parallel(const Params &params) {
    using Element = typename Kernel_traits::Element;
    using ElementAccum = typename Kernel_traits::ElementAccum;
    using index_t = typename Kernel_traits::index_t;
    constexpr int kMaxSplits = 1 << Log_max_splits;
    constexpr int kHeadDim = Kernel_traits::kHeadDim;
    constexpr int kNThreads = Kernel_traits::kNThreads;

    static_assert(kMaxSplits <= 128, "kMaxSplits must be <= 128");
    static_assert(kBlockM == 4 || kBlockM == 8 || kBlockM == 16 || kBlockM == 32, "kBlockM must be 4, 8, 16 or 32");
    static_assert(kNThreads == 128, "We assume that each block has 128 threads");

    // Shared memory.
    // kBlockM + 1 instead of kBlockM to reduce bank conflicts.
    __shared__ ElementAccum sLSE[kMaxSplits][kBlockM + 1];

    // The thread and block index.
    const int tidx = threadIdx.x;
    const int bidx = blockIdx.x;

    const index_t lse_size = params.b * params.h * params.seqlen_q;

    const index_t row_offset_lse = bidx * kBlockM;
    Tensor gLSEaccum = make_tensor(make_gmem_ptr(reinterpret_cast<ElementAccum *>(params.softmax_lseaccum_ptr) + row_offset_lse),
                                   Shape<Int<kMaxSplits>, Int<kBlockM>>{},
                                   make_stride(lse_size, _1{}));

    // LSE format is different depending on params.unpadded_lse and params.seqlenq_ngroups_swapped, see comment in get_lse_tile.
    // This tensor's layout maps row_offset_lse to {bidb, bidh, q_offset}.
    Tensor gLSE = make_tensor(make_gmem_ptr(reinterpret_cast<ElementAccum *>(params.softmax_lse_ptr) + row_offset_lse),
                              Shape<Int<kBlockM>>{}, Stride<_1>{});

    // This layout maps row_offset_lse to {bidh, q_offset, bidb} or {bidh, bidb, q_offset}.
    Layout flat_layout = make_layout(lse_size);
    Layout orig_layout = make_layout(make_shape(params.seqlen_q, params.h, params.b));
    auto transposed_stride = params.seqlenq_ngroups_swapped ? make_stride(params.b, params.seqlen_q * params.b, 1) : make_stride(1, params.seqlen_q * params.b, params.seqlen_q);
    Layout remapped_layout = make_layout(make_shape(params.seqlen_q, params.h, params.b), transposed_stride);
    Layout final_layout = cute::composition(remapped_layout, cute::composition(orig_layout, flat_layout));

    Tensor gLSE_unpadded = make_tensor(make_gmem_ptr(reinterpret_cast<ElementAccum *>(params.softmax_lse_ptr)), final_layout);

    constexpr int kNLsePerThread = (kMaxSplits * kBlockM + kNThreads - 1) / kNThreads;

    // Read the LSE values from gmem and store them in shared memory, then transpose them.
    constexpr int kRowsPerLoadLSE = kNThreads / kBlockM;
    #pragma unroll
    for (int l = 0; l < kNLsePerThread; ++l) {
        const int row = l * kRowsPerLoadLSE + tidx / kBlockM;
        const int col = tidx % kBlockM;
        ElementAccum lse = (row < params.num_splits && col < lse_size - bidx * kBlockM) ? gLSEaccum(row, col) : -INFINITY;
        if (row < kMaxSplits) { sLSE[row][col] = lse; }
        // if (bidx == 0 && tidx < 32) { printf("tidx = %d, row = %d, col = %d, lse = %f\n", tidx, row, col, lse); }
    }
    // if (bidx == 1 && tidx < 32) { printf("tidx = %d, row_offset_lse = %d, lse = %f\n", tidx, row_offset_lse, lse_accum(0)); }
    __syncthreads();
    Tensor lse_accum = make_tensor<ElementAccum>(Shape<Int<kNLsePerThread>>{});
    constexpr int kRowsPerLoadTranspose = std::min(kRowsPerLoadLSE, kMaxSplits);
    // To make sure that kMaxSplits is within 1 warp: we decide how many elements within kMaxSplits
    // each thread should hold. If kMaxSplits = 16, then each thread holds 2 elements (128 threads,
    // kBlockM rows, so each time we load we can load 128 / kBlockM rows).
    // constexpr int kThreadsPerSplit = kMaxSplits / kRowsPerLoadTranspose;
    // static_assert(kThreadsPerSplit <= 32);
    static_assert(kRowsPerLoadTranspose <= 32);
    static_assert(kNLsePerThread * kRowsPerLoadTranspose <= kMaxSplits);
    #pragma unroll
    for (int l = 0; l < kNLsePerThread; ++l) {
        const int row = l * kRowsPerLoadTranspose + tidx % kRowsPerLoadTranspose;
        const int col = tidx / kRowsPerLoadTranspose;
        lse_accum(l) = (row < kMaxSplits && col < kBlockM) ? sLSE[row][col] : -INFINITY;
        // if (bidx == 0 && tidx < 32) { printf("tidx = %d, row = %d, col = %d, lse = %f\n", tidx, row, col, lse_accum(l)); }
    }

    // Compute the logsumexp of the LSE along the split dimension.
    ElementAccum lse_max = lse_accum(0);
    #pragma unroll
    for (int l = 1; l < kNLsePerThread; ++l) { lse_max = max(lse_max, lse_accum(l)); }
    MaxOp<float> max_op;
    lse_max = Allreduce<kRowsPerLoadTranspose>::run(lse_max, max_op);
    lse_max = lse_max == -INFINITY ? 0.0f : lse_max;  // In case all local LSEs are -inf
    float lse_sum = expf(lse_accum(0) - lse_max);
    #pragma unroll
    for (int l = 1; l < kNLsePerThread; ++l) { lse_sum += expf(lse_accum(l) - lse_max); }
    SumOp<float> sum_op;
    lse_sum = Allreduce<kRowsPerLoadTranspose>::run(lse_sum, sum_op);
    // For the case where all local lse == -INFINITY, we want to set lse_logsum to INFINITY. Otherwise
    // lse_logsum is log(0.0) = -INFINITY and we get NaN when we do lse_accum(l) - lse_logsum.
    ElementAccum lse_logsum = (lse_sum == 0.f || lse_sum != lse_sum) ? INFINITY : logf(lse_sum) + lse_max;
    // if (bidx == 0 && tidx < 32) { printf("tidx = %d, lse = %f, lse_max = %f, lse_logsum = %f\n", tidx, lse_accum(0), lse_max, lse_logsum); }
    if (tidx % kRowsPerLoadTranspose == 0 && tidx / kRowsPerLoadTranspose < kBlockM) {
        if (params.unpadded_lse) {
            const index_t lse_offset = row_offset_lse + tidx / kRowsPerLoadTranspose;
            if (lse_offset < lse_size) {
                gLSE_unpadded(lse_offset) = lse_logsum;
            }
        } else {
            gLSE(tidx / kRowsPerLoadTranspose) = lse_logsum;
        }
    }
    // Store the scales exp(lse - lse_logsum) in shared memory.
    #pragma unroll
    for (int l = 0; l < kNLsePerThread; ++l) {
        const int row = l * kRowsPerLoadTranspose + tidx % kRowsPerLoadTranspose;
        const int col = tidx / kRowsPerLoadTranspose;
        if (row < params.num_splits && col < kBlockM) { sLSE[row][col] = expf(lse_accum(l) - lse_logsum); }
    }
    __syncthreads();

    const index_t row_offset_oaccum = bidx * kBlockM * params.d_rounded;
    Tensor gOaccum = make_tensor(make_gmem_ptr(reinterpret_cast<ElementAccum *>(params.oaccum_ptr) + row_offset_oaccum),
                                 Shape<Int<kBlockM>, Int<kHeadDim>>{},
                                 Stride<Int<kHeadDim>, _1>{});
    constexpr int kBlockN = kNThreads / kBlockM;
    using GmemLayoutAtomOaccum = Layout<Shape<Int<kBlockM>, Int<kBlockN>>, Stride<Int<kBlockN>, _1>>;
    using GmemTiledCopyOaccum = decltype(
        make_tiled_copy(Copy_Atom<DefaultCopy, ElementAccum>{},
                        GmemLayoutAtomOaccum{},
                        Layout<Shape < _1, _4>>{}));  // Val layout, 4 vals per store
    GmemTiledCopyOaccum gmem_tiled_copy_Oaccum;
    auto gmem_thr_copy_Oaccum = gmem_tiled_copy_Oaccum.get_thread_slice(tidx);
    Tensor tOgOaccum = gmem_thr_copy_Oaccum.partition_S(gOaccum);
    Tensor tOrO = make_tensor<ElementAccum>(shape(tOgOaccum));
    Tensor tOrOaccum = make_tensor<ElementAccum>(shape(tOgOaccum));
    clear(tOrO);

    // Predicates
    Tensor cOaccum = make_identity_tensor(Shape<Int<kBlockM>, Int<kHeadDim>>{});
    // Repeat the partitioning with identity layouts
    Tensor tOcOaccum = gmem_thr_copy_Oaccum.partition_S(cOaccum);
    Tensor tOpOaccum = make_tensor<bool>(make_shape(size<2>(tOgOaccum)));
    if (!Is_even_K) {
        #pragma unroll
        for (int k = 0; k < size(tOpOaccum); ++k) { tOpOaccum(k) = get<1>(tOcOaccum(0, 0, k)) < params.d; }
    }
    // Load Oaccum in then scale and accumulate to O
    for (int split = 0; split < params.num_splits; ++split) {
        flash::copy</*Is_even_MN=*/false, Is_even_K>(
            gmem_tiled_copy_Oaccum, tOgOaccum, tOrOaccum, tOcOaccum, tOpOaccum, params.b * params.h * params.seqlen_q - bidx * kBlockM
        );
        #pragma unroll
        for (int m = 0; m < size<1>(tOrOaccum); ++m) {
            int row = get<0>(tOcOaccum(0, m, 0));
            ElementAccum lse_scale = sLSE[split][row];
            #pragma unroll
            for (int k = 0; k < size<2>(tOrOaccum); ++k) {
                #pragma unroll
                for (int i = 0; i < size<0>(tOrOaccum); ++i) {
                    tOrO(i, m, k) += lse_scale * tOrOaccum(i, m, k);
                }
            }
        // if (cute::thread0()) { printf("lse_scale = %f, %f\n", sLSE[split][0], sLSE[split][1]); print(tOrOaccum); }
        }
        tOgOaccum.data() = tOgOaccum.data() + params.b * params.h * params.seqlen_q * params.d_rounded;
    }
    // if (cute::thread0()) { print_tensor(tOrO); }

    Tensor rO = flash::convert_type<Element>(tOrO);
    // Write to gO
    #pragma unroll
    for (int m = 0; m < size<1>(rO); ++m) {
        const int idx = bidx * kBlockM + get<0>(tOcOaccum(0, m, 0));
        if (idx < params.b * params.h * params.seqlen_q) {
            const int batch_idx = idx / (params.h * params.seqlen_q);
            const int head_idx = (idx - batch_idx * (params.h * params.seqlen_q)) / params.seqlen_q;
            // The index to the rows of Q
            const int row = idx - batch_idx * (params.h * params.seqlen_q) - head_idx * params.seqlen_q;
            auto o_ptr = reinterpret_cast<Element *>(params.o_ptr) + batch_idx * params.o_batch_stride
                + head_idx * params.o_head_stride + row * params.o_row_stride;
            #pragma unroll
            for (int k = 0; k < size<2>(rO); ++k) {
                if (Is_even_K || tOpOaccum(k)) {
                    const int col = get<1>(tOcOaccum(0, m, k));
                    Tensor gO = make_tensor(make_gmem_ptr(o_ptr + col),
                                            Shape<Int<decltype(size<0>(rO))::value>>{}, Stride<_1>{});
                    // TODO: Should check if this is using vectorized store, but it seems pretty fast
                    copy(rO(_, m, k), gO);
                    // if (bidx == 0 && tidx == 0) { printf("tidx = %d, idx = %d, batch_idx = %d, head_idx = %d, row = %d, col = %d\n", tidx, idx, batch_idx, head_idx, row, col); print(rO(_, m, k)); print(gO); }
                    // reinterpret_cast<uint64_t *>(o_ptr)[col / 4] = recast<uint64_t>(rO)(0, m, k);
                }
            }
        }
    }
}

} // namespace flash<|MERGE_RESOLUTION|>--- conflicted
+++ resolved
@@ -811,15 +811,11 @@
         flash::copy<Is_even_MN, Is_even_K>(gmem_tiled_copy_Q, tQgQ, tQsQ, tQcQ, tQpQ,
                                            binfo.actual_seqlen_q - m_block * kBlockM);
     } else {
-<<<<<<< HEAD
-        const index_t row_offset_cossin = (binfo.seqlen_k_cache + (params.leftpad_k == nullptr ? 0 : params.leftpad_k[bidb]) + (Is_causal || Is_local ? m_block * kBlockM : 0)) * (params.rotary_dim / 2);
-=======
         typename Kernel_traits::GmemTiledCopyRotcossin gmem_tiled_copy_rotary;
         auto gmem_thr_copy_rotary = gmem_tiled_copy_rotary.get_thread_slice(tidx);
         typename Kernel_traits::GmemTiledCopyRotcossinCont gmem_tiled_copy_rotary_cont;
         auto gmem_thr_copy_rotary_cont = gmem_tiled_copy_rotary_cont.get_thread_slice(tidx);
-        const index_t row_offset_cossin = (binfo.seqlen_k_cache + (Is_causal || Is_local ? m_block * kBlockM : 0)) * (params.rotary_dim / 2);
->>>>>>> 12375706
+        const index_t row_offset_cossin = (binfo.seqlen_k_cache + (params.leftpad_k == nullptr ? 0 : params.leftpad_k[bidb]) + (Is_causal || Is_local ? m_block * kBlockM : 0)) * (params.rotary_dim / 2);
         // If not causal, all the queries get the same the cos/sin, taken at location seqlen_k_cache.
         // We do this by setting the row stride of gCos / gSin to 0.
         Tensor gCos = make_tensor(make_gmem_ptr(reinterpret_cast<Element *>(params.rotary_cos_ptr) + row_offset_cossin),
