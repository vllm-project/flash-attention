--- conflicted
+++ resolved
@@ -1875,20 +1875,13 @@
 # @pytest.mark.parametrize("rotary_interleaved", [False])
 @pytest.mark.parametrize("rotary_fraction", [0.0, 0.5, 1.0])
 # @pytest.mark.parametrize("rotary_fraction", [0.0])
-<<<<<<< HEAD
-@pytest.mark.parametrize("paged_kv_block_size", [None, 256])
+@pytest.mark.parametrize("paged_kv_block_size", [None, 16, 256])
 # @pytest.mark.parametrize("paged_kv_block_size", [256, 512])
 # @pytest.mark.parametrize("paged_kv_block_size", [None])
 @pytest.mark.parametrize("has_leftpad", [False, True])
 # @pytest.mark.parametrize("has_leftpad", [True])
 # @pytest.mark.parametrize("has_batch_idx", [False, True])
 @pytest.mark.parametrize("has_batch_idx", [False])
-=======
-# @pytest.mark.parametrize("paged_kv_block_size", [None, 256, 512])
-@pytest.mark.parametrize("paged_kv_block_size", [None, 16, 256, 512])
-@pytest.mark.parametrize("has_batch_idx", [False, True])
-# @pytest.mark.parametrize("has_batch_idx", [False])
->>>>>>> 12375706
 @pytest.mark.parametrize("d", [32, 59, 64, 80, 128, 256])
 # @pytest.mark.parametrize("d", [32, 64, 96, 128, 160, 192, 224, 256])
 # @pytest.mark.parametrize('d', [32, 40, 64, 80, 96, 128, 160, 192])
@@ -2527,16 +2520,9 @@
     dq0, dk0, dv0 = torch.autograd.grad(out, (q_unpad, k_unpad, v_unpad), g, retain_graph=True)
     for _ in range(50):
         dq, dk, dv = torch.autograd.grad(out, (q_unpad, k_unpad, v_unpad), g, retain_graph=True)
-<<<<<<< HEAD
         assert torch.equal(dv, dv0)
         assert torch.equal(dk, dk0)
         assert torch.equal(dq, dq0)
-=======
-        for _ in range(50):
-            dq, dk, dv = torch.autograd.grad(out, (q_unpad, k_unpad, v_unpad), g, retain_graph=True)
-            assert torch.equal(dv, dv)
-            assert torch.equal(dk, dk)
-            assert torch.equal(dq, dq)
 
 
 @pytest.mark.parametrize("dtype", [torch.float16])
@@ -2580,5 +2566,4 @@
             cache_seqlens=cache_seqlens,
             block_table=block_tables,
             causal=causal,
-        )
->>>>>>> 12375706
+        )