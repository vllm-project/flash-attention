/******************************************************************************
 * Copyright (c) 2024, Tri Dao.
 ******************************************************************************/

// Include these 2 headers instead of torch/extension.h since we don't need all of the torch headers.
#include <torch/python.h>
#include <torch/nn/functional.h>
#include <ATen/cuda/CUDAContext.h>
#include <c10/cuda/CUDAGuard.h>

#include <cutlass/numeric_types.h>

#include "flash.h"
#include "static_switch.h"

#define CHECK_DEVICE(x) TORCH_CHECK(x.is_cuda(), #x " must be on CUDA")
#define CHECK_SHAPE(x, ...) TORCH_CHECK(x.sizes() == torch::IntArrayRef({__VA_ARGS__}), #x " must have shape (" #__VA_ARGS__ ")")
#define CHECK_CONTIGUOUS(x) TORCH_CHECK(x.is_contiguous(), #x " must be contiguous")


void set_params_fprop(Flash_fwd_params &params,
                      // sizes
                      const size_t b,
                      const size_t seqlen_q,
                      const size_t seqlen_k,
                      const size_t seqlen_q_rounded,
                      const size_t seqlen_k_rounded,
                      const size_t h,
                      const size_t h_k,
                      const size_t d,
                      const size_t d_rounded,
                      // device pointers
                      const at::Tensor q,
                      const at::Tensor k,
                      const at::Tensor v,
                      at::Tensor out,
                      void *cu_seqlens_q_d,
                      void *cu_seqlens_k_d,
                      void *seqused_k,
                      void *p_d,
                      void *softmax_lse_d,
                      float p_dropout,
                      float softmax_scale,
                      int window_size_left,
                      int window_size_right,
                      const float softcap,
                      bool seqlenq_ngroups_swapped=false,
                      const bool unpadded_lse=false) {

    // Reset the parameters
    params = {};

    params.is_bf16 = q.dtype() == torch::kBFloat16;

    // Set the pointers and strides.
    params.q_ptr = q.data_ptr();
    params.k_ptr = k.data_ptr();
    params.v_ptr = v.data_ptr();
    // All stride are in elements, not bytes.
    params.q_row_stride = q.stride(-3);
    params.k_row_stride = k.stride(-3);
    params.v_row_stride = v.stride(-3);
    params.q_head_stride = q.stride(-2);
    params.k_head_stride = k.stride(-2);
    params.v_head_stride = v.stride(-2);
    params.o_ptr = out.data_ptr();
    params.o_row_stride = out.stride(-3);
    params.o_head_stride = out.stride(-2);

    if (cu_seqlens_q_d == nullptr) {
        params.q_batch_stride = q.stride(0);
        params.k_batch_stride = k.stride(0);
        params.v_batch_stride = v.stride(0);
        params.o_batch_stride = out.stride(0);
        if (seqlenq_ngroups_swapped) {
             params.q_batch_stride *= seqlen_q;
             params.o_batch_stride *= seqlen_q;
        }
    }

    params.cu_seqlens_q = static_cast<int *>(cu_seqlens_q_d);
    params.cu_seqlens_k = static_cast<int *>(cu_seqlens_k_d);
    params.seqused_k = static_cast<int *>(seqused_k);

    // P = softmax(QK^T)
    params.p_ptr = p_d;

    // Softmax sum
    params.softmax_lse_ptr = softmax_lse_d;

    // Set the dimensions.
    params.b = b;
    params.h = h;
    params.h_k = h_k;
    params.h_h_k_ratio = h / h_k;
    params.seqlen_q = seqlen_q;
    params.seqlen_k = seqlen_k;
    params.seqlen_q_rounded = seqlen_q_rounded;
    params.seqlen_k_rounded = seqlen_k_rounded;
    params.d = d;
    params.d_rounded = d_rounded;

    // Set the different scale values.
    #ifdef FLASHATTENTION_DISABLE_SOFTCAP
        TORCH_CHECK(softcap <= 0.0, "This flash attention build does not support softcap.");
    #endif
    if (softcap > 0.0) {
        params.softcap = softmax_scale / softcap;
        params.scale_softmax = softcap;
        params.scale_softmax_log2 = softcap * M_LOG2E;
    } else{
        // Remove potential NaN
        params.softcap = 0.0;
        params.scale_softmax = softmax_scale;
        params.scale_softmax_log2 = softmax_scale * M_LOG2E;
    }

    // Set this to probability of keeping an element to simplify things.
    params.p_dropout = 1.f - p_dropout;
    // Convert p from float to int so we don't have to convert the random uint to float to compare.
    // [Minor] We want to round down since when we do the comparison we use <= instead of <
    // params.p_dropout_in_uint = uint32_t(std::floor(params.p_dropout * 4294967295.0));
    // params.p_dropout_in_uint16_t = uint16_t(std::floor(params.p_dropout * 65535.0));
    params.p_dropout_in_uint8_t = uint8_t(std::floor(params.p_dropout * 255.0));
    params.rp_dropout = 1.f / params.p_dropout;
    params.scale_softmax_rp_dropout = params.rp_dropout * params.scale_softmax;
    TORCH_CHECK(p_dropout < 1.f);
    #ifdef FLASHATTENTION_DISABLE_DROPOUT
        TORCH_CHECK(p_dropout == 0.0f, "This flash attention build does not support dropout.");
    #endif

    // Causal is the special case where window_size_right == 0 and window_size_left < 0.
    // Local is the more general case where window_size_right >= 0 or window_size_left >= 0.
    params.is_causal = window_size_left < 0 && window_size_right == 0;

    if (window_size_left < 0 && window_size_right >= 0) { window_size_left = seqlen_k; }
    if (window_size_left >= 0 && window_size_right < 0) { window_size_right = seqlen_k; }
    params.window_size_left = window_size_left;
    params.window_size_right = window_size_right;

    #ifdef FLASHATTENTION_DISABLE_LOCAL
        TORCH_CHECK(params.is_causal || (window_size_left < 0 && window_size_right < 0),
            "This flash attention build does not support local attention.");
    #endif

    params.is_seqlens_k_cumulative = true;

    #ifdef FLASHATTENTION_DISABLE_UNEVEN_K
        TORCH_CHECK(d == d_rounded, "This flash attention build does not support headdim not being a multiple of 32.");
    #endif

    params.unpadded_lse = unpadded_lse;
    params.seqlenq_ngroups_swapped = seqlenq_ngroups_swapped;
}

<<<<<<< HEAD
void set_params_dgrad(Flash_bwd_params &params,
                      // sizes
                      const size_t b,
                      const size_t seqlen_q,
                      const size_t seqlen_k,
                      const size_t seqlen_q_rounded,
                      const size_t seqlen_k_rounded,
                      const size_t h,
                      const size_t h_k,
                      const size_t d,
                      const size_t d_rounded,
                      // device pointers
                      const at::Tensor q,
                      const at::Tensor k,
                      const at::Tensor v,
                      const at::Tensor out,
                      const at::Tensor dout,
                      at::Tensor dq,
                      at::Tensor dk,
                      at::Tensor dv,
                      void *cu_seqlens_q_d,
                      void *cu_seqlens_k_d,
                      void *dq_accum_d,
                      void *dk_accum_d,
                      void *dv_accum_d,
                      void *softmax_lse_d,
                      void *dsoftmax_sum_d,
                      float p_dropout,
                      float softmax_scale,
                      int window_size_left,
                      int window_size_right,
                      const float softcap,
                      bool deterministic,
                      const bool unpadded_lse) {

    set_params_fprop(params,
                     b, seqlen_q, seqlen_k, seqlen_q_rounded, seqlen_k_rounded, h, h_k, d, d_rounded,
                     q, k, v, out,
                     cu_seqlens_q_d,
                     cu_seqlens_k_d,
                     nullptr,
                     nullptr,
                     softmax_lse_d,
                     p_dropout,
                     softmax_scale,
                     window_size_left,
                     window_size_right,
                     softcap,
                     false, // seqlenq_ngroups_swapped
                     unpadded_lse);

    // Set the pointers and strides.
    params.do_ptr = dout.data_ptr();
    params.do_row_stride = dout.stride(-3);
    params.do_head_stride = dout.stride(-2);
    params.dq_ptr = dq.data_ptr();
    params.dk_ptr = dk.data_ptr();
    params.dv_ptr = dv.data_ptr();
    params.dq_row_stride = dq.stride(-3);
    params.dk_row_stride = dk.stride(-3);
    params.dv_row_stride = dv.stride(-3);
    params.dq_head_stride = dq.stride(-2);
    params.dk_head_stride = dk.stride(-2);
    params.dv_head_stride = dv.stride(-2);

    if (cu_seqlens_q_d == nullptr) {
        params.do_batch_stride = dout.stride(0);
        params.dq_batch_stride = dq.stride(0);
        params.dk_batch_stride = dk.stride(0);
        params.dv_batch_stride = dv.stride(0);
    }

    params.dq_accum_ptr = dq_accum_d;
    params.dk_accum_ptr = dk_accum_d;
    params.dv_accum_ptr = dv_accum_d;

    // Softmax sum
    params.dsoftmax_sum = dsoftmax_sum_d;

    params.deterministic = deterministic;
}

=======
>>>>>>> 12375706
void run_mha_fwd(Flash_fwd_params &params, cudaStream_t stream, bool force_split_kernel=false) {
    FP16_SWITCH(!params.is_bf16, [&] {
        HEADDIM_SWITCH(params.d, [&] {
            BOOL_SWITCH(params.is_causal, Is_causal, [&] {
                if (params.num_splits <= 1 && !force_split_kernel) {  // If we don't set it num_splits == 0
                    run_mha_fwd_<elem_type, kHeadDim, Is_causal>(params, stream);
                } else {
                    run_mha_fwd_splitkv_dispatch<elem_type, kHeadDim, Is_causal>(params, stream);
                }
            });
        });
    });
}

// Find the number of splits that maximizes the occupancy. For example, if we have
// batch * n_heads = 48 and we have 108 SMs, having 2 splits (efficiency = 0.89) is
// better than having 3 splits (efficiency = 0.67). However, we also don't want too many
// splits as that would incur more HBM reads/writes.
// So we find the best efficiency, then find the smallest number of splits that gets 85%
// of the best efficiency.
inline int num_splits_heuristic(int batch_nheads_mblocks, int num_SMs, int num_n_blocks, int max_splits) {
    // If we have enough to almost fill the SMs, then just use 1 split
    if (batch_nheads_mblocks >= 0.8f * num_SMs) { return 1; }
    max_splits = std::min({max_splits, num_SMs, num_n_blocks});
    float max_efficiency = 0.f;
    std::vector<float> efficiency;
    efficiency.reserve(max_splits);
    auto ceildiv = [](int a, int b) { return (a + b - 1) / b; };
    // Some splits are not eligible. For example, if we have 64 blocks and choose 11 splits,
    // we'll have 6 * 10 + 4 blocks. If we choose 12 splits, we'll have 6 * 11 + (-2) blocks
    // (i.e. it's 11 splits anyway).
    // So we check if the number of blocks per split is the same as the previous num_splits.
    auto is_split_eligible = [&ceildiv, &num_n_blocks](int num_splits) {
        return num_splits == 1 || ceildiv(num_n_blocks, num_splits) != ceildiv(num_n_blocks, num_splits - 1);
    };
    for (int num_splits = 1; num_splits <= max_splits; num_splits++) {
        if (!is_split_eligible(num_splits)) {
            efficiency.push_back(0.f);
        } else {
            float n_waves = float(batch_nheads_mblocks * num_splits) / num_SMs;
            float eff = n_waves / ceil(n_waves);
            // printf("num_splits = %d, eff = %f\n", num_splits, eff);
            if (eff > max_efficiency) { max_efficiency = eff; }
            efficiency.push_back(eff);
        }
    }
    for (int num_splits = 1; num_splits <= max_splits; num_splits++) {
        if (!is_split_eligible(num_splits)) { continue; }
        if (efficiency[num_splits - 1] >= 0.85 * max_efficiency) {
            // printf("num_splits chosen = %d\n", num_splits);
            return num_splits;
        }
    }
    return 1;
}

std::tuple<at::Tensor, at::Tensor> set_params_splitkv(Flash_fwd_params &params, const int batch_size,
    const int num_heads, const int head_size, const int max_seqlen_k, const int max_seqlen_q,
    const int head_size_rounded, const float p_dropout,
    const int num_splits, cudaDeviceProp *dprops, struct c10::TensorOptions opts) {

    // This needs to match with run_mha_fwd_splitkv_dispatch
    const int block_n = head_size <= 64 ? 256 : (head_size <= 128 ? 128 : 64);
    const int num_n_blocks = (max_seqlen_k + block_n - 1) / block_n;
    // Technically kBlockM = 64 only for the splitKV kernels, not the standard kernel.
    // In any case we don't expect seqlen_q to be larger than 64 for inference.
    const int num_m_blocks = (max_seqlen_q + 64 - 1) / 64;
    params.num_splits = num_splits;
    at::Tensor softmax_lse_accum;
    at::Tensor out_accum;

    if (p_dropout == 0.0f) {  // SplitKV is not implemented for dropout
        if (num_splits < 1) {
            // We multiply number of SMs by 2 to hard-code the fact that we're using 128 threads per block.
            params.num_splits = num_splits_heuristic(batch_size * num_heads * num_m_blocks, dprops->multiProcessorCount * 2, num_n_blocks, 128);
        }
        if (params.num_splits > 1) {
            softmax_lse_accum = torch::empty({params.num_splits, batch_size, num_heads, max_seqlen_q}, opts.dtype(at::kFloat));
            out_accum = torch::empty({params.num_splits, batch_size, num_heads, max_seqlen_q, head_size_rounded}, opts.dtype(at::kFloat));
            params.softmax_lseaccum_ptr = softmax_lse_accum.data_ptr();
            params.oaccum_ptr = out_accum.data_ptr();
        }
        TORCH_CHECK(params.num_splits <= 128, "num_splits > 128 not supported");
    }

    return std::make_tuple(softmax_lse_accum, out_accum);
}

void set_params_alibi(Flash_fwd_params &params, c10::optional<at::Tensor> &alibi_slopes_, int batch_size, int num_heads){
#ifdef FLASHATTENTION_DISABLE_ALIBI
    TORCH_CHECK(!alibi_slopes_.has_value(), "This flash attention build does not support alibi.");
    params.alibi_slopes_ptr = nullptr;
#else
    if (alibi_slopes_.has_value()) {
        auto alibi_slopes = alibi_slopes_.value();
        TORCH_CHECK(alibi_slopes.dtype() == torch::kFloat32, "ALiBi slopes must have dtype fp32");
        CHECK_DEVICE(alibi_slopes);
        TORCH_CHECK(alibi_slopes.stride(-1) == 1, "ALiBi slopes tensor must have contiguous last dimension");
        TORCH_CHECK(alibi_slopes.sizes() == torch::IntArrayRef({num_heads}) || alibi_slopes.sizes() == torch::IntArrayRef({batch_size, num_heads}));
        params.alibi_slopes_ptr = alibi_slopes.data_ptr();
        params.alibi_slopes_batch_stride = alibi_slopes.dim() == 2 ? alibi_slopes.stride(0) : 0;
    } else {
        params.alibi_slopes_ptr = nullptr;
    }
#endif
}

std::vector<at::Tensor>
mha_fwd(at::Tensor &q,         // batch_size x seqlen_q x num_heads x head_size
        const at::Tensor &k,         // batch_size x seqlen_k x num_heads_k x head_size
        const at::Tensor &v,         // batch_size x seqlen_k x num_heads_k x head_size
        c10::optional<at::Tensor> &out_,             // batch_size x seqlen_q x num_heads x head_size
        c10::optional<at::Tensor> &alibi_slopes_, // num_heads or batch_size x num_heads
        const float p_dropout,
        const float softmax_scale,
        bool is_causal,
        int window_size_left,
        int window_size_right,
        const float softcap,
        const bool return_softmax,
        c10::optional<at::Generator> gen_) {

    auto dprops = at::cuda::getCurrentDeviceProperties();
    // bool is_sm75 = dprops->major == 7 && dprops->minor == 5;
    bool is_sm8x = dprops->major == 8 && dprops->minor >= 0;
    bool is_sm90 = dprops->major == 9 && dprops->minor == 0;
    TORCH_CHECK(is_sm90 || is_sm8x, "FlashAttention only supports Ampere GPUs or newer.");
    // We will support Turing in the near future
    // TORCH_CHECK(is_sm90 || is_sm8x || is_sm75, "FlashAttention only supports Turing GPUs or newer.");

    auto q_dtype = q.dtype();
    TORCH_CHECK(q_dtype == torch::kFloat16 || q_dtype == torch::kBFloat16,
                "FlashAttention only support fp16 and bf16 data type");
    if (q_dtype == torch::kBFloat16) {
        TORCH_CHECK(is_sm90 || is_sm8x, "bfloat16 is only supported on Ampere GPUs or newer");
    }
    TORCH_CHECK(k.dtype() == q_dtype, "query and key must have the same dtype");
    TORCH_CHECK(v.dtype() == q_dtype, "query and value must have the same dtype");

    CHECK_DEVICE(q); CHECK_DEVICE(k); CHECK_DEVICE(v);

    TORCH_CHECK(q.stride(-1) == 1, "Input tensor must have contiguous last dimension");
    TORCH_CHECK(k.stride(-1) == 1, "Input tensor must have contiguous last dimension");
    TORCH_CHECK(v.stride(-1) == 1, "Input tensor must have contiguous last dimension");

    const auto sizes = q.sizes();

    const int batch_size = sizes[0];
    int seqlen_q = sizes[1];
    int num_heads = sizes[2];
    const int head_size_og = sizes[3];
    const int seqlen_k = k.size(1);
    const int num_heads_k = k.size(2);
    TORCH_CHECK(batch_size > 0, "batch size must be positive");
    TORCH_CHECK(head_size_og <= 256, "FlashAttention forward only supports head dimension at most 256");
    TORCH_CHECK(num_heads % num_heads_k == 0, "Number of heads in key/value must divide number of heads in query");

    if (softcap > 0.f) { TORCH_CHECK(p_dropout == 0.f, "Softcapping does not support dropout for now"); }

    if (window_size_left >= seqlen_k) { window_size_left = -1; }
    if (window_size_right >= seqlen_k) { window_size_right = -1; }

    // causal=true is the same as causal=false in this case
    if (seqlen_q == 1 && !alibi_slopes_.has_value()) { is_causal = false; }
    if (is_causal) { window_size_right = 0; }

    // Faster to transpose q from (b, 1, (nheads_kv ngroups), d) to (b, ngroups, nheads_kv, d) in this case
    // H/t Daniel Haziza
    const int seqlenq_ngroups_swapped = seqlen_q == 1 && num_heads > num_heads_k && window_size_left < 0 && window_size_right < 0 && p_dropout == 0.f && head_size_og % 8 == 0 && !alibi_slopes_.has_value();
    const int ngroups = num_heads / num_heads_k;
    if (seqlenq_ngroups_swapped) {
        q = q.reshape({batch_size, num_heads_k, ngroups, head_size_og}).transpose(1, 2);
        seqlen_q = ngroups;
        num_heads = num_heads_k;
    }

    CHECK_SHAPE(q, batch_size, seqlen_q, num_heads, head_size_og);
    CHECK_SHAPE(k, batch_size, seqlen_k, num_heads_k, head_size_og);
    CHECK_SHAPE(v, batch_size, seqlen_k, num_heads_k, head_size_og);

    at::Tensor q_padded, k_padded, v_padded;
    if (head_size_og % 8 != 0) {
        q_padded = torch::nn::functional::pad(q, torch::nn::functional::PadFuncOptions({0, 8 - head_size_og % 8}));
        k_padded = torch::nn::functional::pad(k, torch::nn::functional::PadFuncOptions({0, 8 - head_size_og % 8}));
        v_padded = torch::nn::functional::pad(v, torch::nn::functional::PadFuncOptions({0, 8 - head_size_og % 8}));
    } else {
        q_padded = q;
        k_padded = k;
        v_padded = v;
    }

    at::Tensor out;
    if (out_.has_value()) {
        out = out_.value();
        TORCH_CHECK(out.dtype() == q_dtype, "Output must have the same dtype as inputs");
        CHECK_DEVICE(out);
        TORCH_CHECK(out.stride(-1) == 1, "Output tensor must have contiguous last dimension");
        CHECK_SHAPE(out, batch_size, sizes[1], sizes[2], head_size_og);
        if (seqlenq_ngroups_swapped) {
            out = out.reshape({batch_size, num_heads_k, ngroups, head_size_og}).transpose(1, 2);
        }
        if (head_size_og % 8 != 0) { out = torch::empty_like(q_padded); }
    } else {
        out = torch::empty_like(q_padded);
    }

    auto round_multiple = [](int x, int m) { return (x + m - 1) / m * m; };
    const int head_size = round_multiple(head_size_og, 8);
    const int head_size_rounded = head_size <= 192 ? round_multiple(head_size, 32) : 256;
    const int seqlen_q_rounded = round_multiple(seqlen_q, 128);
    const int seqlen_k_rounded = round_multiple(seqlen_k, 128);

    // Otherwise the kernel will be launched from cuda:0 device
    // Cast to char to avoid compiler warning about narrowing
    at::cuda::CUDAGuard device_guard{(char)q.get_device()};

    auto opts = q.options();

    auto softmax_lse = torch::empty({batch_size, num_heads, seqlen_q}, opts.dtype(at::kFloat));
    at::Tensor p;
    // Only return softmax if there's dropout to reduce compilation time
    if (return_softmax) {
        TORCH_CHECK(p_dropout > 0.0f, "return_softmax is only supported when p_dropout > 0.0");
        p = torch::empty({ batch_size, num_heads, seqlen_q_rounded, seqlen_k_rounded }, opts);
    }

    Flash_fwd_params params;
    set_params_fprop(params,
                     batch_size,
                     seqlen_q, seqlen_k,
                     seqlen_q_rounded, seqlen_k_rounded,
                     num_heads, num_heads_k,
                     head_size, head_size_rounded,
                     q_padded, k_padded, v_padded, out,
                     /*cu_seqlens_q_d=*/nullptr,
                     /*cu_seqlens_k_d=*/nullptr,
                     /*seqused_k=*/nullptr,
                     return_softmax ? p.data_ptr() : nullptr,
                     softmax_lse.data_ptr(),
                     p_dropout,
                     softmax_scale,
                     window_size_left,
                     window_size_right,
                     softcap
                     );

    // Keep references to these tensors to extend their lifetime
    at::Tensor softmax_lse_accum, out_accum;
    std::tie(softmax_lse_accum, out_accum) = set_params_splitkv(
        params, batch_size, num_heads, head_size, seqlen_k, seqlen_q,
        head_size_rounded, p_dropout, /*num_splits*/ 0, dprops, opts);

    // number of times random will be generated per thread, to offset philox counter in thc random
    // state
    // We use a custom RNG that increases the offset by batch_size * nheads * 32.
    int64_t counter_offset = params.b * params.h * 32;
    auto options = torch::TensorOptions().dtype(torch::kFloat32).device(torch::kCUDA);
    auto rng_state = torch::empty({2}, options.dtype(torch::kInt64));
    // Forward kernel will populate memory with the seed and offset.
    params.rng_state = reinterpret_cast<uint64_t*>(rng_state.data_ptr());

    if (p_dropout > 0.0)  {
        auto gen = at::get_generator_or_default<at::CUDAGeneratorImpl>(
            gen_, at::cuda::detail::getDefaultCUDAGenerator());
        // See Note [Acquire lock when using random generators]
        std::lock_guard<std::mutex> lock(gen->mutex_);
        params.philox_args = gen->philox_cuda_state(counter_offset);
    }

    set_params_alibi(params, alibi_slopes_, batch_size, num_heads);

    if (seqlen_k > 0) {
        auto stream = at::cuda::getCurrentCUDAStream().stream();
        run_mha_fwd(params, stream);
    } else {
        // If seqlen_k == 0, then we have an empty tensor. We need to set the output to 0.
        out.zero_();
        softmax_lse.fill_(std::numeric_limits<float>::infinity());
    }

    at::Tensor out_padded = out;
    if (head_size_og % 8 != 0) {
        out = out.index({"...", torch::indexing::Slice(torch::indexing::None, head_size_og)});
        if (out_.has_value()) { out_.value().copy_(out); }
    }

    if (seqlenq_ngroups_swapped) {
        out = out.transpose(1, 2).reshape({batch_size, 1, num_heads_k * seqlen_q, head_size_og});
        out_padded = out_padded.transpose(1, 2).reshape({batch_size, 1, num_heads_k * seqlen_q, head_size_og});
        q_padded = q_padded.transpose(1, 2).reshape({batch_size, 1, num_heads_k * seqlen_q, head_size_og});
        softmax_lse = softmax_lse.reshape({batch_size, num_heads_k * seqlen_q, 1});
    }
    return {out, q_padded, k_padded, v_padded, out_padded, softmax_lse, p, rng_state};
}

std::vector<at::Tensor>
mha_varlen_fwd(at::Tensor &q,  // total_q x num_heads x head_size, total_q := \sum_{i=0}^{b} s_i
               const at::Tensor &k,  // total_k x num_heads_k x head_size, total_k := \sum_{i=0}^{b} s_i or num_blocks x page_block_size x num_heads_k x head_size if there's a block_table.
               const at::Tensor &v,  // total_k x num_heads_k x head_size, total_k := \sum_{i=0}^{b} s_i or num_blocks x page_block_size x num_heads_k x head_size if there's a block_table.
               c10::optional<at::Tensor> &out_, // total_q x num_heads x head_size, total_k := \sum_{i=0}^{b} s_i
               const at::Tensor &cu_seqlens_q,  // b+1
               const at::Tensor &cu_seqlens_k,  // b+1
               c10::optional<at::Tensor> &seqused_k, // b. If given, only this many elements of each batch element's keys are used.
               c10::optional<const at::Tensor> &leftpad_k_, // batch_size
               c10::optional<at::Tensor> &block_table_, // batch_size x max_num_blocks_per_seq
               c10::optional<at::Tensor> &alibi_slopes_, // num_heads or b x num_heads
               int max_seqlen_q,
               const int max_seqlen_k,
               const float p_dropout,
               const float softmax_scale,
               const bool zero_tensors,
               bool is_causal,
               int window_size_left,
               int window_size_right,
               const float softcap,
               const bool return_softmax,
               c10::optional<at::Generator> gen_) {

    auto dprops = at::cuda::getCurrentDeviceProperties();
    // bool is_sm75 = dprops->major == 7 && dprops->minor == 5;
    bool is_sm8x = dprops->major == 8 && dprops->minor >= 0;
    bool is_sm90 = dprops->major == 9 && dprops->minor == 0;
    TORCH_CHECK(is_sm90 || is_sm8x, "FlashAttention only supports Ampere GPUs or newer.");
    // We will support Turing in the near future
    // TORCH_CHECK(is_sm90 || is_sm8x || is_sm75, "FlashAttention only supports Turing GPUs or newer.");

    auto q_dtype = q.dtype();
    TORCH_CHECK(q_dtype == torch::kFloat16 || q_dtype == torch::kBFloat16,
                "FlashAttention only support fp16 and bf16 data type");
    if (q_dtype == torch::kBFloat16) {
        TORCH_CHECK(is_sm90 || is_sm8x, "bfloat16 is only supported on Ampere GPUs or newer");
    }
    TORCH_CHECK(k.dtype() == q_dtype, "query and key must have the same dtype");
    TORCH_CHECK(v.dtype() == q_dtype, "query and value must have the same dtype");
    TORCH_CHECK(cu_seqlens_q.dtype() == torch::kInt32, "cu_seqlens_q must have dtype int32");
    TORCH_CHECK(cu_seqlens_k.dtype() == torch::kInt32, "cu_seqlens_k must have dtype int32");

    CHECK_DEVICE(q); CHECK_DEVICE(k); CHECK_DEVICE(v);
    CHECK_DEVICE(cu_seqlens_q);
    CHECK_DEVICE(cu_seqlens_k);

    at::Tensor block_table;
    const bool paged_KV = block_table_.has_value();
    if (paged_KV) {
        block_table = block_table_.value();
        CHECK_DEVICE(block_table);
        TORCH_CHECK(block_table.dtype() == torch::kInt32, "block_table must have dtype torch.int32");
        TORCH_CHECK(block_table.stride(-1) == 1, "block_table must have contiguous last dimension");
    }

    TORCH_CHECK(q.stride(-1) == 1, "Input tensor must have contiguous last dimension");
    TORCH_CHECK(k.stride(-1) == 1, "Input tensor must have contiguous last dimension");
    TORCH_CHECK(v.stride(-1) == 1, "Input tensor must have contiguous last dimension");
    CHECK_CONTIGUOUS(cu_seqlens_q);
    CHECK_CONTIGUOUS(cu_seqlens_k);

    const auto sizes = q.sizes();

    const int batch_size = cu_seqlens_q.numel() - 1;
    int num_heads = sizes[1];
    const int head_size_og = sizes[2];
    const int num_heads_k = paged_KV ? k.size(2) : k.size(1);

    if (softcap > 0.f) { TORCH_CHECK(p_dropout == 0.f, "Softcapping does not support dropout for now"); }

    const int max_num_blocks_per_seq = !paged_KV ? 0 : block_table.size(1);
    const int num_blocks = !paged_KV ? 0 : k.size(0);
    const int page_block_size = !paged_KV ? 1 : k.size(1);
    TORCH_CHECK(!paged_KV || page_block_size % 16 == 0, "Paged KV cache block size must be divisible by 16");

    if (max_seqlen_q == 1 && !alibi_slopes_.has_value()) { is_causal = false; }  // causal=true is the same as causal=false in this case
    if (is_causal) { window_size_right = 0; }

    void *cu_seqlens_q_d = cu_seqlens_q.data_ptr();

    // Faster to transpose q from (b, 1, (nheads_kv ngroups), d) to (b, ngroups, nheads_kv, d) in this case
    // H/t Daniel Haziza
    const int seqlenq_ngroups_swapped = max_seqlen_q == 1 && num_heads > num_heads_k && window_size_left < 0 && window_size_right < 0 && p_dropout == 0.f && head_size_og % 8 == 0 && !alibi_slopes_.has_value();
    const int ngroups = num_heads / num_heads_k;
    if (seqlenq_ngroups_swapped) {
        q = q.reshape({batch_size, num_heads_k, ngroups, head_size_og}).transpose(1, 2).reshape({batch_size * ngroups, num_heads_k, head_size_og});
        max_seqlen_q = ngroups;
        num_heads = num_heads_k;
        cu_seqlens_q_d = nullptr;
    }

    const int total_q = q.sizes()[0];

    TORCH_CHECK(batch_size > 0, "batch size must be positive");
    TORCH_CHECK(head_size_og <= 256, "FlashAttention forward only supports head dimension at most 256");
    TORCH_CHECK(num_heads % num_heads_k == 0, "Number of heads in key/value must divide number of heads in query");

    if (window_size_left >= max_seqlen_k) { window_size_left = -1; }
    if (window_size_right >= max_seqlen_k) { window_size_right = -1; }

    CHECK_SHAPE(q, total_q, num_heads, head_size_og);
    if (!paged_KV) {
        const int total_k = k.size(0);
        CHECK_SHAPE(k, total_k, num_heads_k, head_size_og);
        CHECK_SHAPE(v, total_k, num_heads_k, head_size_og);
    } else {
        CHECK_SHAPE(k, num_blocks, page_block_size, num_heads_k, head_size_og);
        CHECK_SHAPE(v, num_blocks, page_block_size, num_heads_k, head_size_og);
        CHECK_SHAPE(block_table, batch_size, max_num_blocks_per_seq);
    }

    CHECK_SHAPE(cu_seqlens_q, batch_size + 1);
    CHECK_SHAPE(cu_seqlens_k, batch_size + 1);
    if (seqused_k.has_value()){
        auto seqused_k_ = seqused_k.value();
        TORCH_CHECK(seqused_k_.dtype() == torch::kInt32, "seqused_k must have dtype int32");
        TORCH_CHECK(seqused_k_.is_cuda(), "seqused_k must be on CUDA device");
        TORCH_CHECK(seqused_k_.is_contiguous(), "seqused_k must be contiguous");
        CHECK_SHAPE(seqused_k_, batch_size);
    }

    at::Tensor q_padded, k_padded, v_padded;
    if (head_size_og % 8 != 0) {
        q_padded = torch::nn::functional::pad(q, torch::nn::functional::PadFuncOptions({0, 8 - head_size_og % 8}));
        k_padded = torch::nn::functional::pad(k, torch::nn::functional::PadFuncOptions({0, 8 - head_size_og % 8}));
        v_padded = torch::nn::functional::pad(v, torch::nn::functional::PadFuncOptions({0, 8 - head_size_og % 8}));
    } else {
        q_padded = q;
        k_padded = k;
        v_padded = v;
    }

    at::Tensor out;
    if (out_.has_value()) {
        out = out_.value();
        TORCH_CHECK(out.dtype() == q_dtype, "Output must have the same dtype as inputs");
        CHECK_DEVICE(out);
        TORCH_CHECK(out.stride(-1) == 1, "Output tensor must have contiguous last dimension");
        CHECK_SHAPE(out, sizes[0], sizes[1], head_size_og);
        if (seqlenq_ngroups_swapped) {
            out = out.reshape({batch_size, num_heads_k, ngroups, head_size_og}).transpose(1, 2).reshape({batch_size * ngroups, num_heads_k, head_size_og});
        }
        if (head_size_og % 8 != 0) { out = torch::empty_like(q_padded); }
    } else {
        out = torch::empty_like(q_padded);
    }

    auto round_multiple = [](int x, int m) { return (x + m - 1) / m * m; };
    const int head_size = round_multiple(head_size_og, 8);
    const int head_size_rounded = head_size <= 192 ? round_multiple(head_size, 32) : 256;
    const int seqlen_q_rounded = round_multiple(max_seqlen_q, 128);
    const int seqlen_k_rounded = round_multiple(max_seqlen_k, 128);

    // Otherwise the kernel will be launched from cuda:0 device
    // Cast to char to avoid compiler warning about narrowing
    at::cuda::CUDAGuard device_guard{(char)q.get_device()};

    auto opts = q.options();
    auto softmax_lse = torch::empty({num_heads, total_q}, opts.dtype(at::kFloat));
    at::Tensor p;
    // Only return softmax if there's dropout to reduce compilation time
    if (return_softmax) {
        TORCH_CHECK(p_dropout > 0.0f, "return_softmax is only supported when p_dropout > 0.0");
        p = torch::empty({ batch_size, num_heads, seqlen_q_rounded, seqlen_k_rounded }, opts);
    }

    if (zero_tensors) {
        out.zero_();
        softmax_lse.fill_(-std::numeric_limits<float>::infinity());
        if (return_softmax) {p.zero_();}
    }

    Flash_fwd_params params;
    set_params_fprop(params,
                     batch_size,
                     max_seqlen_q, max_seqlen_k,
                     seqlen_q_rounded, seqlen_k_rounded,
                     num_heads, num_heads_k,
                     head_size, head_size_rounded,
                     q_padded, k_padded, v_padded, out,
                     cu_seqlens_q_d,
                     cu_seqlens_k.data_ptr(),
                     seqused_k.has_value() ? seqused_k.value().data_ptr() : nullptr,
                     return_softmax ? p.data_ptr() : nullptr,
                     softmax_lse.data_ptr(),
                     p_dropout,
                     softmax_scale,
                     window_size_left,
                     window_size_right,
                     softcap,
                     seqlenq_ngroups_swapped,
                     /*unpadded_lse*/true);
    params.total_q = total_q;

    if (paged_KV) {
        params.block_table = block_table.data_ptr<int>();
        params.block_table_batch_stride = block_table.stride(0);
        params.k_batch_stride = k_padded.stride(0);
        params.v_batch_stride = v_padded.stride(0);
    }
    params.page_block_size = page_block_size;
    // Keep references to these tensors to extend their lifetime
    at::Tensor softmax_lse_accum, out_accum;
    if (seqlenq_ngroups_swapped) {
        // Only apply split-k for decoding
        std::tie(softmax_lse_accum, out_accum) =
            set_params_splitkv(params, batch_size, num_heads, head_size,
                               max_seqlen_k, max_seqlen_q, head_size_rounded,
                               p_dropout, /*num_splits*/ 0, dprops, opts);
    }

    if (leftpad_k_.has_value()) {
        auto leftpad_k = leftpad_k_.value();
        TORCH_CHECK(!paged_KV, "We don't support Paged KV and leftpad_k running at the same time yet");
        TORCH_CHECK(leftpad_k.dtype() == torch::kInt32, "leftpad_k must have dtype int32");
        CHECK_DEVICE(leftpad_k);
        CHECK_CONTIGUOUS(leftpad_k);
        CHECK_SHAPE(leftpad_k, batch_size);
        params.leftpad_k = static_cast<int *>(leftpad_k.data_ptr());
    }

    // number of times random will be generated per thread, to offset philox counter in thc random
    // state
    // We use a custom RNG that increases the offset by batch_size * nheads * 32.
    int64_t counter_offset = params.b * params.h * 32;
    auto options = torch::TensorOptions().dtype(torch::kFloat32).device(torch::kCUDA);
    auto rng_state = torch::empty({2}, options.dtype(torch::kInt64));
    // Forward kernel will populate memory with the seed and offset.
    params.rng_state = reinterpret_cast<uint64_t*>(rng_state.data_ptr());

    if (p_dropout > 0.0)  {
        auto gen = at::get_generator_or_default<at::CUDAGeneratorImpl>(
            gen_, at::cuda::detail::getDefaultCUDAGenerator());
        // See Note [Acquire lock when using random generators]
        std::lock_guard<std::mutex> lock(gen->mutex_);
        params.philox_args = gen->philox_cuda_state(counter_offset);
    }

    set_params_alibi(params, alibi_slopes_, batch_size, num_heads);

    if (max_seqlen_k > 0) {
        auto stream = at::cuda::getCurrentCUDAStream().stream();
        run_mha_fwd(params, stream, paged_KV);
    } else {
        // If seqlen_k == 0, then we have an empty tensor. We need to set the output to 0.
        out.zero_();
        softmax_lse.fill_(std::numeric_limits<float>::infinity());
    }

    at::Tensor out_padded = out;
    if (head_size_og % 8 != 0) {
        out = out.index({"...", torch::indexing::Slice(torch::indexing::None, head_size_og)});
        if (out_.has_value()) { out_.value().copy_(out); }
    }

    if (seqlenq_ngroups_swapped) {
        int64_t size_before[] = {batch_size, max_seqlen_q, num_heads_k, head_size_og};
        int64_t size_after[] = {batch_size, num_heads_k * max_seqlen_q, head_size_og};
        out = out.reshape(size_before).transpose(1, 2).reshape(size_after);
        out_padded = out_padded.reshape(size_before).transpose(1, 2).reshape(size_after);
        q_padded = q_padded.reshape(size_before).transpose(1, 2).reshape(size_after);
        softmax_lse = softmax_lse.reshape({num_heads * max_seqlen_q, batch_size});
    }

    return {out, q_padded, k_padded, v_padded, out_padded, softmax_lse, p, rng_state};
}

<<<<<<< HEAD
void run_mha_bwd(Flash_bwd_params &params, cudaStream_t stream) {
    FP16_SWITCH(!params.is_bf16, [&] {
        HEADDIM_SWITCH(params.d, [&] {
            BOOL_SWITCH(params.is_causal, Is_causal, [&] {
                run_mha_bwd_<elem_type, kHeadDim, Is_causal>(params, stream);
            });
        });
    });
}

std::vector<at::Tensor>
mha_bwd(const at::Tensor &dout,  // batch_size x seqlen_q x num_heads, x head_size_og
        const at::Tensor &q,   // batch_size x seqlen_q x num_heads x head_size
        const at::Tensor &k,   // batch_size x seqlen_k x num_heads_k x head_size
        const at::Tensor &v,   // batch_size x seqlen_k x num_heads_k x head_size
        const at::Tensor &out,   // batch_size x seqlen_q x num_heads x head_size
        const at::Tensor &softmax_lse,     // b x h x seqlen_q
        c10::optional<at::Tensor> &dq_,   // batch_size x seqlen_q x num_heads x head_size
        c10::optional<at::Tensor> &dk_,   // batch_size x seqlen_k x num_heads_k x head_size
        c10::optional<at::Tensor> &dv_,   // batch_size x seqlen_k x num_heads_k x head_size
        c10::optional<at::Tensor> &alibi_slopes_, // num_heads or batch_size x num_heads
        const float p_dropout,         // probability to drop
        const float softmax_scale,
        const bool is_causal,
        int window_size_left,
        int window_size_right,
        const float softcap,
        const bool deterministic,
        c10::optional<at::Generator> gen_,
        c10::optional<at::Tensor> &rng_state) {

    #ifdef FLASHATTENTION_DISABLE_BACKWARD
        TORCH_CHECK(false, "This flash attention build does not support backward.");
    #endif
    if (is_causal) { window_size_right = 0; }
    auto dprops = at::cuda::getCurrentDeviceProperties();
    // bool is_sm75 = dprops->major == 7 && dprops->minor == 5;
    bool is_sm8x = dprops->major == 8 && dprops->minor >= 0;
    bool is_sm80 = dprops->major == 8 && dprops->minor == 0;
    bool is_sm90 = dprops->major == 9 && dprops->minor == 0;
    TORCH_CHECK(is_sm90 || is_sm8x, "FlashAttention only supports Ampere GPUs or newer.");
    // We will support Turing in the near future
    // TORCH_CHECK(is_sm90 || is_sm8x || is_sm75, "FlashAttention only supports Turing GPUs or newer.");

    bool is_dropout = p_dropout > 0.0;
    auto stream = at::cuda::getCurrentCUDAStream().stream();

    auto q_dtype = q.dtype();
    TORCH_CHECK(q_dtype == torch::kFloat16 || q_dtype == torch::kBFloat16,
                "FlashAttention only support fp16 and bf16 data type");
    if (q_dtype == torch::kBFloat16) {
        TORCH_CHECK(is_sm90 || is_sm8x, "bfloat16 is only supported on Ampere GPUs or newer");
    }
    TORCH_CHECK(k.dtype() == q_dtype, "query and key must have the same dtype");
    TORCH_CHECK(v.dtype() == q_dtype, "query and value must have the same dtype");
    TORCH_CHECK(out.dtype() == q_dtype, "query and out must have the same dtype");
    TORCH_CHECK(dout.dtype() == q_dtype, "query and dout must have the same dtype");

    CHECK_DEVICE(q); CHECK_DEVICE(k); CHECK_DEVICE(v);
    CHECK_DEVICE(out); CHECK_DEVICE(dout); CHECK_DEVICE(softmax_lse);

    TORCH_CHECK(q.stride(-1) == 1, "Input tensor must have contiguous last dimension");
    TORCH_CHECK(k.stride(-1) == 1, "Input tensor must have contiguous last dimension");
    TORCH_CHECK(v.stride(-1) == 1, "Input tensor must have contiguous last dimension");
    TORCH_CHECK(out.stride(-1) == 1, "out tensor must have contiguous last dimension");
    TORCH_CHECK(dout.stride(-1) == 1, "dout tensor must have contiguous last dimension");

    const auto sizes = q.sizes();

    const int batch_size = sizes[0];
    const int seqlen_q = sizes[1];
    const int num_heads = sizes[2];
    const int head_size_og = dout.size(3);
    const int head_size = sizes[3];
    const int seqlen_k = k.size(1);
    const int num_heads_k = k.size(2);
    TORCH_CHECK(batch_size > 0, "batch size must be positive");
    TORCH_CHECK(head_size % 8 == 0, "head_size should be a multiple of 8");
    TORCH_CHECK(head_size <= 256, "FlashAttention backward only supports head dimension at most 256");
    if (head_size > 192 && is_dropout) {
        TORCH_CHECK(is_sm80 || is_sm90, "FlashAttention backward for head dim > 192 with dropout requires A100/A800 or H100/H800");
    }
    TORCH_CHECK(num_heads % num_heads_k == 0, "Number of heads in key/value must divide number of heads in query");

    auto round_multiple = [](int x, int m) { return (x + m - 1) / m * m; };
    const int head_size_rounded = head_size <= 192 ? round_multiple(head_size, 32) : 256;
    const int seqlen_q_rounded = round_multiple(seqlen_q, 128);
    const int seqlen_k_rounded = round_multiple(seqlen_k, 128);

    TORCH_CHECK(head_size == round_multiple(head_size_og, 8), "head_size must be head_size_og rounded to a multiple of 8");
    if (softcap > 0.f) { TORCH_CHECK(p_dropout == 0.f, "Softcapping does not support dropout for now"); }

    if (window_size_left >= seqlen_k) { window_size_left = -1; }
    if (window_size_right >= seqlen_k) { window_size_right = -1; }

    CHECK_SHAPE(q, batch_size, seqlen_q, num_heads, head_size);
    CHECK_SHAPE(k, batch_size, seqlen_k, num_heads_k, head_size);
    CHECK_SHAPE(v, batch_size, seqlen_k, num_heads_k, head_size);
    CHECK_SHAPE(out, batch_size, seqlen_q, num_heads, head_size);
    CHECK_SHAPE(dout, batch_size, seqlen_q, num_heads, head_size_og);

    at::Tensor dq, dk, dv;
    if (dq_.has_value()) {
        dq = dq_.value();
        TORCH_CHECK(dq.dtype() == q_dtype, "dq must have the same dtype as q");
        CHECK_DEVICE(dq);
        TORCH_CHECK(dq.stride(-1) == 1, "dq must have contiguous last dimension");
        CHECK_SHAPE(dq, batch_size, seqlen_q, num_heads, head_size);
    } else {
        dq = torch::empty_like(q);
    }
    if (dk_.has_value()) {
        dk = dk_.value();
        TORCH_CHECK(dk.dtype() == q_dtype, "dk must have the same dtype as q");
        CHECK_DEVICE(dk);
        TORCH_CHECK(dk.stride(-1) == 1, "dk must have contiguous last dimension");
        CHECK_SHAPE(dk, batch_size, seqlen_k, num_heads_k, head_size);
    } else {
        dk = torch::empty_like(k);
    }
    if (dv_.has_value()) {
        dv = dv_.value();
        TORCH_CHECK(dv.dtype() == q_dtype, "dv must have the same dtype as q");
        CHECK_DEVICE(dv);
        TORCH_CHECK(dv.stride(-1) == 1, "dv must have contiguous last dimension");
        CHECK_SHAPE(dv, batch_size, seqlen_k, num_heads_k, head_size);
    } else {
        dv = torch::empty_like(v);
    }

    at::Tensor dout_padded;
    if (head_size_og % 8 != 0) {
        dout_padded = torch::nn::functional::pad(dout, torch::nn::functional::PadFuncOptions({0, 8 - head_size_og % 8}));
    } else {
        dout_padded = dout;
    }

    // bool loop = seqlen_k > blocksize_c;
    // TODO: change later, for now set to true for simplicity
    bool loop = true;

    // Otherwise the kernel will be launched from cuda:0 device
    // Cast to char to avoid compiler warning about narrowing
    at::cuda::CUDAGuard device_guard{(char)q.get_device()};

    auto opts = q.options();
    auto softmax_d = torch::empty({batch_size, num_heads, seqlen_q_rounded}, opts.dtype(at::kFloat));
    at::Tensor dq_accum;
    at::Tensor dk_accum, dv_accum;
    if (loop) {
        if (!deterministic) {
            dq_accum = torch::empty({batch_size, seqlen_q_rounded, num_heads, head_size_rounded}, opts.dtype(at::kFloat));
        } else {
            const int nsplits = (dprops->multiProcessorCount + batch_size * num_heads - 1) / (batch_size * num_heads);
            dq_accum = torch::zeros({nsplits, batch_size, seqlen_q_rounded, num_heads, head_size_rounded}, opts.dtype(at::kFloat));
        }
        // dk_accum = torch::empty({batch_size, num_heads_k, seqlen_k_rounded, head_size_rounded}, opts.dtype(at::kFloat));
        // dv_accum = torch::empty({batch_size, num_heads_k, seqlen_k_rounded, head_size_rounded}, opts.dtype(at::kFloat));
    }

    at::Tensor dk_expanded, dv_expanded;
    if (num_heads_k != num_heads) {  // MQA / GQA
        dk_expanded = torch::empty({batch_size, seqlen_k, num_heads, head_size}, opts);
        dv_expanded = torch::empty({batch_size, seqlen_k, num_heads, head_size}, opts);
    } else {
        dk_expanded = dk;
        dv_expanded = dv;
    }

    Flash_bwd_params params;

    set_params_dgrad(params,
                     batch_size,
                     seqlen_q, seqlen_k,
                     seqlen_q_rounded, seqlen_k_rounded,
                     num_heads, num_heads_k,
                     head_size, head_size_rounded,
                     q, k, v, out,
                     dout_padded, dq, dk_expanded, dv_expanded,
                     nullptr,
                     nullptr,
                     loop ? dq_accum.data_ptr() : nullptr,
                     // loop ? dk_accum.data_ptr() : nullptr,
                     // loop ? dv_accum.data_ptr() : nullptr,
                     nullptr,
                     nullptr,
                     softmax_lse.data_ptr(),
                     softmax_d.data_ptr(),
                     p_dropout,
                     softmax_scale,
                     window_size_left,
                     window_size_right,
                     softcap,
                     deterministic,
                     /*unpadded_lse*/false);
    params.dq_accum_split_stride = !deterministic ? 0 : dq_accum.stride(0);

    auto launch = &run_mha_bwd;

    auto gen = at::get_generator_or_default<at::CUDAGeneratorImpl>(
        gen_, at::cuda::detail::getDefaultCUDAGenerator());

    // We use a custom RNG that increases the offset by batch_size * nheads * 32.
    int64_t counter_offset = params.b * params.h * 32;

    if ( rng_state.has_value() ) {
        params.rng_state = reinterpret_cast<uint64_t*>(rng_state.value().data_ptr());
    } else if( is_dropout ) {
        // See Note [Acquire lock when using random generators]
        std::lock_guard<std::mutex> lock(gen->mutex_);
        params.philox_args = gen->philox_cuda_state(counter_offset);
        auto seeds = at::cuda::philox::unpack(params.philox_args);
        params.rng_state[0] = std::get<0>(seeds);
        params.rng_state[1] = std::get<1>(seeds);
    }

    set_params_alibi(params, alibi_slopes_, batch_size, num_heads);

    if (seqlen_q > 0) {
        launch(params, stream);
    } else {
        // If seqlen_q == 0, then we have an empty tensor. We need to set the output to 0.
        dk_expanded.zero_();
        dv_expanded.zero_();
        softmax_d.zero_();
    }

    // For MQA/GQA we need to sum dK and dV across the groups
    if (num_heads_k != num_heads) {
        at::sum_out(dk, at::reshape(dk_expanded, {batch_size, seqlen_k, num_heads_k, num_heads / num_heads_k, head_size}), {3});
        at::sum_out(dv, at::reshape(dv_expanded, {batch_size, seqlen_k, num_heads_k, num_heads / num_heads_k, head_size}), {3});
    }
    if (head_size_og % 8 != 0) {
        dq = dq.index({"...", torch::indexing::Slice(torch::indexing::None, head_size_og)});
        dk = dk.index({"...", torch::indexing::Slice(torch::indexing::None, head_size_og)});
        dv = dv.index({"...", torch::indexing::Slice(torch::indexing::None, head_size_og)});
    }

    return { dq, dk, dv, softmax_d };
}

std::vector<at::Tensor>
mha_varlen_bwd(const at::Tensor &dout,  // total_q x num_heads, x head_size
               const at::Tensor &q,   // total_q x num_heads x head_size, total_q := \sum_{i=0}^{b} s_i
               const at::Tensor &k,   // total_k x num_heads_k x head_size, total_k := \sum_{i=0}^{b} s_i
               const at::Tensor &v,   // total_k x num_heads_k x head_size, total_k := \sum_{i=0}^{b} s_i
               const at::Tensor &out,   // total_q x num_heads x head_size
               const at::Tensor &softmax_lse,    // h x total_q, softmax logsumexp
               c10::optional<at::Tensor> &dq_,   // total_q x num_heads x head_size, total_q := \sum_{i=0}^{b} s_i
               c10::optional<at::Tensor> &dk_,   // total_k x num_heads_k x head_size, total_k := \sum_{i=0}^{b} s_i
               c10::optional<at::Tensor> &dv_,   // total_k x num_heads_k x head_size, total_k := \sum_{i=0}^{b} s_i
               const at::Tensor &cu_seqlens_q,  // b+1
               const at::Tensor &cu_seqlens_k,  // b+1
               c10::optional<at::Tensor> &alibi_slopes_, // num_heads or b x num_heads
               const int max_seqlen_q,
               const int max_seqlen_k,          // max sequence length to choose the kernel
               const float p_dropout,         // probability to drop
               const float softmax_scale,
               const bool zero_tensors,
               const bool is_causal,
               int window_size_left,
               int window_size_right,
               const float softcap,
               const bool deterministic,
               c10::optional<at::Generator> gen_,
               c10::optional<at::Tensor> &rng_state) {

    #ifdef FLASHATTENTION_DISABLE_BACKWARD
        TORCH_CHECK(false, "This flash attention build does not support backward.");
    #endif

    if (is_causal) { window_size_right = 0; }
    auto dprops = at::cuda::getCurrentDeviceProperties();
    // bool is_sm75 = dprops->major == 7 && dprops->minor == 5;
    bool is_sm8x = dprops->major == 8 && dprops->minor >= 0;
    bool is_sm80 = dprops->major == 8 && dprops->minor == 0;
    bool is_sm90 = dprops->major == 9 && dprops->minor == 0;
    TORCH_CHECK(is_sm90 || is_sm8x, "FlashAttention only supports Ampere GPUs or newer.");
    // We will support Turing in the near future
    // TORCH_CHECK(is_sm90 || is_sm8x || is_sm75, "FlashAttention only supports Turing GPUs or newer.");
    bool is_dropout = p_dropout > 0.0;
    auto stream = at::cuda::getCurrentCUDAStream().stream();

    auto q_dtype = q.dtype();
    TORCH_CHECK(q_dtype == torch::kFloat16 || q_dtype == torch::kBFloat16,
                "FlashAttention only support fp16 and bf16 data type");
    if (q_dtype == torch::kBFloat16) {
        TORCH_CHECK(is_sm90 || is_sm8x, "bfloat16 is only supported on Ampere GPUs or newer");
    }
    TORCH_CHECK(k.dtype() == q_dtype, "query and key must have the same dtype");
    TORCH_CHECK(v.dtype() == q_dtype, "query and value must have the same dtype");
    TORCH_CHECK(out.dtype() == q_dtype, "query and out must have the same dtype");
    TORCH_CHECK(dout.dtype() == q_dtype, "query and dout must have the same dtype");
    TORCH_CHECK(cu_seqlens_q.dtype() == torch::kInt32, "cu_seqlens_q must have dtype int32");
    TORCH_CHECK(cu_seqlens_k.dtype() == torch::kInt32, "cu_seqlens_k must have dtype int32");

    CHECK_DEVICE(q); CHECK_DEVICE(k); CHECK_DEVICE(v);
    CHECK_DEVICE(out); CHECK_DEVICE(dout); CHECK_DEVICE(softmax_lse);
    CHECK_DEVICE(cu_seqlens_q); CHECK_DEVICE(cu_seqlens_k);

    TORCH_CHECK(q.stride(-1) == 1, "Input tensor must have contiguous last dimension");
    TORCH_CHECK(k.stride(-1) == 1, "Input tensor must have contiguous last dimension");
    TORCH_CHECK(v.stride(-1) == 1, "Input tensor must have contiguous last dimension");
    TORCH_CHECK(out.stride(-1) == 1, "out tensor must have contiguous last dimension");
    TORCH_CHECK(dout.stride(-1) == 1, "dout tensor must have contiguous last dimension");
    CHECK_CONTIGUOUS(cu_seqlens_q);
    CHECK_CONTIGUOUS(cu_seqlens_k);

    const auto sizes = q.sizes();

    const int total_q = sizes[0];
    const int batch_size = cu_seqlens_q.numel() - 1;
    const int num_heads = sizes[1];
    const int head_size_og = dout.size(2);
    const int head_size = sizes[2];
    const int total_k = k.size(0);
    const int num_heads_k = k.size(1);
    TORCH_CHECK(batch_size > 0, "batch size must be positive");
    TORCH_CHECK(head_size % 8 == 0, "head_size should be a multiple of 8");
    TORCH_CHECK(head_size <= 256, "FlashAttention backward only supports head dimension at most 256");
    if (head_size > 192 && is_dropout) {
        TORCH_CHECK(is_sm80 || is_sm90, "FlashAttention backward for head dim > 192 with dropout requires A100/A800 or H100/H800");
    }
    TORCH_CHECK(num_heads % num_heads_k == 0, "Number of heads in key/value must divide number of heads in query");
    if (softcap > 0.f) { TORCH_CHECK(p_dropout == 0.f, "Softcapping does not support dropout for now"); }

    auto round_multiple = [](int x, int m) { return (x + m - 1) / m * m; };
    const int head_size_rounded = head_size <= 192 ? round_multiple(head_size, 32) : 256;
    const int seqlen_q_rounded = round_multiple(max_seqlen_q, 128);
    const int seqlen_k_rounded = round_multiple(max_seqlen_k, 128);

    TORCH_CHECK(head_size == round_multiple(head_size_og, 8), "head_size must be head_size_og rounded to a multiple of 8");

    if (window_size_left >= max_seqlen_k) { window_size_left = -1; }
    if (window_size_right >= max_seqlen_k) { window_size_right = -1; }

    CHECK_SHAPE(q, total_q, num_heads, head_size);
    CHECK_SHAPE(k, total_k, num_heads_k, head_size);
    CHECK_SHAPE(v, total_k, num_heads_k, head_size);
    CHECK_SHAPE(out, total_q, num_heads, head_size);
    CHECK_SHAPE(dout, total_q, num_heads, head_size_og);
    CHECK_SHAPE(cu_seqlens_q, batch_size + 1);
    CHECK_SHAPE(cu_seqlens_k, batch_size + 1);

    at::Tensor dq, dk, dv;
    if (dq_.has_value()) {
        dq = dq_.value();
        TORCH_CHECK(dq.dtype() == q_dtype, "dq must have the same dtype as q");
        CHECK_DEVICE(dq);
        TORCH_CHECK(dq.stride(-1) == 1, "dq must have contiguous last dimension");
        CHECK_SHAPE(dq, total_q, num_heads, head_size);
    } else {
        dq = torch::empty_like(q);
    }
    if (dk_.has_value()) {
        dk = dk_.value();
        TORCH_CHECK(dk.dtype() == q_dtype, "dk must have the same dtype as q");
        CHECK_DEVICE(dk);
        TORCH_CHECK(dk.stride(-1) == 1, "dk must have contiguous last dimension");
        CHECK_SHAPE(dk, total_k, num_heads_k, head_size);
    } else {
        dk = torch::empty_like(k);
    }
    if (dv_.has_value()) {
        dv = dv_.value();
        TORCH_CHECK(dv.dtype() == q_dtype, "dv must have the same dtype as q");
        CHECK_DEVICE(dv);
        TORCH_CHECK(dv.stride(-1) == 1, "dv must have contiguous last dimension");
        CHECK_SHAPE(dv, total_k, num_heads_k, head_size);
    } else {
        dv = torch::empty_like(v);
    }

    at::Tensor dout_padded;
    if (head_size_og % 8 != 0) {
        dout_padded = torch::nn::functional::pad(dout, torch::nn::functional::PadFuncOptions({0, 8 - head_size_og % 8}));
    } else {
        dout_padded = dout;
    }

    // bool loop = max_seqlen_k > blocksize_c;
    // TODO: change later, for now set to true for simplicity
    bool loop = true;

    // Otherwise the kernel will be launched from cuda:0 device
    // Cast to char to avoid compiler warning about narrowing
    at::cuda::CUDAGuard device_guard{(char)q.get_device()};

    auto opts = q.options();
    auto softmax_d = torch::empty({num_heads, total_q + 128 * batch_size}, opts.dtype(at::kFloat));
    at::Tensor dq_accum;
    if (loop) {
        // We don't want to allocate dq_accum of size (batch, seqlen_q_rounded, num_heads, head_size_rounded)
        // because that would be too large if there is a very long sequence and the rest of the sequences are short.
        // Instead, we allocate dq_accum of size (total_q + 128 * batch, num_heads, head_size_rounded).
        // Note that 128 is the max block size on the seqlen_q dimension.
        // For dQ, the i-th sequence is stored in indices from cu_seqlens[i] + 128 * i to
        // cu_seqlens[i + 1] * 128 * i - 1. This ensures that the i-th sequence and (i + 1)-th sequence will
        // be at least 128 apart. It's ok for us to do atomicAdds up to 128 rows beyond what we're normally
        // allowed to do. So we won't have to do any bound checking, and performance should stay the same.
        // Same holds for softmax_d, since LSE is stored in unpadded format.
        if (!deterministic) {
            dq_accum = torch::empty({total_q + 128 * batch_size, num_heads, head_size_rounded}, opts.dtype(at::kFloat));
        } else {
            const int nsplits = (dprops->multiProcessorCount + batch_size * num_heads - 1) / (batch_size * num_heads);
            dq_accum = torch::zeros({nsplits, total_q + 128 * batch_size, num_heads, head_size_rounded}, opts.dtype(at::kFloat));
        }
    }

    at::Tensor dk_expanded, dv_expanded;
    if (num_heads_k != num_heads) {  // MQA / GQA
        dk_expanded = torch::empty({total_k, num_heads, head_size}, opts);
        dv_expanded = torch::empty({total_k, num_heads, head_size}, opts);
    } else {
        dk_expanded = dk;
        dv_expanded = dv;
    }

    if( zero_tensors ) {
        dq.zero_();
        dk_expanded.zero_();
        dv_expanded.zero_();
        softmax_d.zero_();
    }

    Flash_bwd_params params;

    set_params_dgrad(params,
                     batch_size,
                     max_seqlen_q, max_seqlen_k,
                     seqlen_q_rounded, seqlen_k_rounded,
                     num_heads, num_heads_k,
                     head_size, head_size_rounded,
                     q, k, v, out,
                     dout_padded, dq, dk_expanded, dv_expanded,
                     cu_seqlens_q.data_ptr(),
                     cu_seqlens_k.data_ptr(),
                     loop ? dq_accum.data_ptr() : nullptr,
                     nullptr,
                     nullptr,
                     softmax_lse.data_ptr(),
                     softmax_d.data_ptr(),
                     p_dropout,
                     softmax_scale,
                     window_size_left,
                     window_size_right,
                     softcap,
                     deterministic,
                     /*unpadded_lse*/true);
    params.dq_accum_split_stride = !deterministic ? 0 : dq_accum.stride(0);
    params.total_q = total_q;

    auto launch = &run_mha_bwd;

    auto gen = at::get_generator_or_default<at::CUDAGeneratorImpl>(
        gen_, at::cuda::detail::getDefaultCUDAGenerator());

    // We use a custom RNG that increases the offset by batch_size * nheads * 32.
    int64_t counter_offset = params.b * params.h * 32;

    if ( rng_state.has_value() ) {
        params.rng_state = reinterpret_cast<uint64_t*>(rng_state.value().data_ptr());
    } else if( is_dropout ) {
        // See Note [Acquire lock when using random generators]
        std::lock_guard<std::mutex> lock(gen->mutex_);
        params.philox_args = gen->philox_cuda_state(counter_offset);
        auto seeds = at::cuda::philox::unpack(params.philox_args);
        params.rng_state[0] = std::get<0>(seeds);
        params.rng_state[1] = std::get<1>(seeds);
    }

    set_params_alibi(params, alibi_slopes_, batch_size, num_heads);

    if (max_seqlen_q > 0) {
        launch(params, stream);
    } else {
        // If seqlen_q == 0, then we have an empty tensor. We need to set the output to 0.
        dk_expanded.zero_();
        dv_expanded.zero_();
        softmax_d.zero_();
    }

    // For MQA/GQA we need to sum dK and dV across the groups
    if (num_heads_k != num_heads) {
        at::sum_out(dk, at::reshape(dk_expanded, {total_k, num_heads_k, num_heads / num_heads_k, head_size}), {2});
        at::sum_out(dv, at::reshape(dv_expanded, {total_k, num_heads_k, num_heads / num_heads_k, head_size}), {2});
    }
    if (head_size_og % 8 != 0) {
        dq = dq.index({"...", torch::indexing::Slice(torch::indexing::None, head_size_og)});
        dk = dk.index({"...", torch::indexing::Slice(torch::indexing::None, head_size_og)});
        dv = dv.index({"...", torch::indexing::Slice(torch::indexing::None, head_size_og)});
    }

    return { dq, dk, dv, softmax_d };
}

=======
>>>>>>> 12375706
std::vector<at::Tensor>
mha_fwd_kvcache(at::Tensor &q,                 // batch_size x seqlen_q x num_heads x head_size
                const at::Tensor &kcache,            // batch_size_c x seqlen_k x num_heads_k x head_size or num_blocks x page_block_size x num_heads_k x head_size if there's a block_table.
                const at::Tensor &vcache,            // batch_size_c x seqlen_k x num_heads_k x head_size or num_blocks x page_block_size x num_heads_k x head_size if there's a block_table.
                c10::optional<const at::Tensor> &k_, // batch_size x seqlen_knew x num_heads_k x head_size
                c10::optional<const at::Tensor> &v_, // batch_size x seqlen_knew x num_heads_k x head_size
                c10::optional<const at::Tensor> &seqlens_k_, // batch_size
                c10::optional<const at::Tensor> &rotary_cos_, // seqlen_ro x (rotary_dim / 2)
                c10::optional<const at::Tensor> &rotary_sin_, // seqlen_ro x (rotary_dim / 2)
                c10::optional<const at::Tensor> &cache_batch_idx_, // indices to index into the KV cache
                c10::optional<const at::Tensor> &leftpad_k_, // batch_size
                c10::optional<at::Tensor> &block_table_, // batch_size x max_num_blocks_per_seq
                c10::optional<at::Tensor> &alibi_slopes_, // num_heads or batch_size x num_heads
                c10::optional<at::Tensor> &out_,             // batch_size x seqlen_q x num_heads x head_size
                const float softmax_scale,
                bool is_causal,
                int window_size_left,
                int window_size_right,
                const float softcap,
                bool is_rotary_interleaved,   // if true, rotary combines indices 0 & 1, else indices 0 & rotary_dim / 2
                int num_splits
                ) {

    auto dprops = at::cuda::getCurrentDeviceProperties();
    // bool is_sm75 = dprops->major == 7 && dprops->minor == 5;
    bool is_sm8x = dprops->major == 8 && dprops->minor >= 0;
    bool is_sm90 = dprops->major == 9 && dprops->minor == 0;
    TORCH_CHECK(is_sm90 || is_sm8x, "FlashAttention only supports Ampere GPUs or newer.");
    // We will support Turing in the near future
    // TORCH_CHECK(is_sm90 || is_sm8x || is_sm75, "FlashAttention only supports Turing GPUs or newer.");

    auto q_dtype = q.dtype();
    TORCH_CHECK(q_dtype == torch::kFloat16 || q_dtype == torch::kBFloat16,
                "FlashAttention only support fp16 and bf16 data type");
    if (q_dtype == torch::kBFloat16) {
        TORCH_CHECK(is_sm90 || is_sm8x, "bfloat16 is only supported on Ampere GPUs or newer");
    }
    TORCH_CHECK(kcache.dtype() == q_dtype, "query and key must have the same dtype");
    TORCH_CHECK(vcache.dtype() == q_dtype, "query and value must have the same dtype");

    CHECK_DEVICE(q); CHECK_DEVICE(kcache); CHECK_DEVICE(vcache);

    TORCH_CHECK(q.stride(-1) == 1, "Input tensor must have contiguous last dimension");
    TORCH_CHECK(kcache.stride(-1) == 1, "Input tensor must have contiguous last dimension");
    TORCH_CHECK(vcache.stride(-1) == 1, "Input tensor must have contiguous last dimension");

    at::Tensor block_table;
    const bool paged_KV = block_table_.has_value();
    if (paged_KV) {
        TORCH_CHECK(!cache_batch_idx_.has_value(), "Paged KVcache does not support cache_batch_idx");
        block_table = block_table_.value();
        CHECK_DEVICE(block_table);
        TORCH_CHECK(block_table.dtype() == torch::kInt32, "block_table must have dtype torch.int32");
        TORCH_CHECK(block_table.stride(-1) == 1, "block_table must have contiguous last dimension");
    }

    const auto sizes = q.sizes();

    const int batch_size = sizes[0];
    int seqlen_q = sizes[1];
    const int seqlen_q_og = seqlen_q;
    int num_heads = sizes[2];
    const int num_heads_og = num_heads;
    const int head_size_og = sizes[3];

    const int max_num_blocks_per_seq = !paged_KV ? 0 : block_table.size(1);
    const int num_blocks = !paged_KV ? 0 : kcache.size(0);
    const int page_block_size = !paged_KV ? 1 : kcache.size(1);
    TORCH_CHECK(!paged_KV || page_block_size % 16 == 0, "Paged KV cache block size must be divisible by 16");
    const int seqlen_k = !paged_KV ? kcache.size(1) : max_num_blocks_per_seq * page_block_size;
    const int num_heads_k = kcache.size(2);
    const int batch_size_c = !paged_KV ? kcache.size(0) : batch_size;
    TORCH_CHECK(batch_size > 0, "batch size must be positive");
    TORCH_CHECK(head_size_og <= 256, "FlashAttention forward only supports head dimension at most 256");
    TORCH_CHECK(num_heads % num_heads_k == 0, "Number of heads in key/value must divide number of heads in query");

    // causal=true is the same as causal=false in this case
    if (seqlen_q == 1 && !alibi_slopes_.has_value()) { is_causal = false; }
    if (is_causal) { window_size_right = 0; }

    // Faster to transpose q from (b, 1, (nheads_kv ngroups), d) to (b, ngroups, nheads_kv, d) in this case
    // H/t Daniel Haziza
    const int seqlenq_ngroups_swapped = seqlen_q == 1 && num_heads > num_heads_k && window_size_left < 0 && window_size_right < 0 && head_size_og % 8 == 0 && !alibi_slopes_.has_value();
    if (seqlenq_ngroups_swapped) {
        const int ngroups = num_heads / num_heads_k;
        q = q.reshape({batch_size, num_heads_k, ngroups, head_size_og}).transpose(1, 2);
        seqlen_q = ngroups;
        num_heads = num_heads_k;
    }

    if (window_size_left >= seqlen_k) { window_size_left = -1; }
    if (window_size_right >= seqlen_k) { window_size_right = -1; }

    CHECK_SHAPE(q, batch_size, seqlen_q, num_heads, head_size_og);
    if (!paged_KV) {
        CHECK_SHAPE(kcache, batch_size_c, seqlen_k, num_heads_k, head_size_og);
        CHECK_SHAPE(vcache, batch_size_c, seqlen_k, num_heads_k, head_size_og);
    } else {
        CHECK_SHAPE(kcache, num_blocks, page_block_size, num_heads_k, head_size_og);
        CHECK_SHAPE(vcache, num_blocks, page_block_size, num_heads_k, head_size_og);
        CHECK_SHAPE(block_table, batch_size, max_num_blocks_per_seq);
    }

    at::Tensor q_padded, kcache_padded, vcache_padded;
    if (head_size_og % 8 != 0) {
        q_padded = torch::nn::functional::pad(q, torch::nn::functional::PadFuncOptions({0, 8 - head_size_og % 8}));
        kcache_padded = torch::nn::functional::pad(kcache, torch::nn::functional::PadFuncOptions({0, 8 - head_size_og % 8}));
        vcache_padded = torch::nn::functional::pad(vcache, torch::nn::functional::PadFuncOptions({0, 8 - head_size_og % 8}));
    } else {
        q_padded = q;
        kcache_padded = kcache;
        vcache_padded = vcache;
    }

    at::Tensor out;
    if (out_.has_value()) {
        out = out_.value();
        TORCH_CHECK(out.dtype() == q_dtype, "Output must have the same dtype as inputs");
        CHECK_DEVICE(out);
        TORCH_CHECK(out.stride(-1) == 1, "Output tensor must have contiguous last dimension");
        CHECK_SHAPE(out, batch_size, seqlen_q_og, num_heads_og, head_size_og);
        if (head_size_og % 8 != 0) {
            out = torch::empty_like(q_padded);
        } else if (seqlenq_ngroups_swapped) {
            out = out.reshape({batch_size, num_heads, seqlen_q, head_size_og}).transpose(1, 2);
        }
    } else {
        out = torch::empty_like(q_padded);
    }

    auto round_multiple = [](int x, int m) { return (x + m - 1) / m * m; };
    const int head_size = round_multiple(head_size_og, 8);
    const int head_size_rounded = head_size <= 192 ? round_multiple(head_size, 32) : 256;
    const int seqlen_q_rounded = round_multiple(seqlen_q, 128);
    const int seqlen_k_rounded = round_multiple(seqlen_k, 128);

    // Otherwise the kernel will be launched from cuda:0 device
    // Cast to char to avoid compiler warning about narrowing
    at::cuda::CUDAGuard device_guard{(char)q.get_device()};

    auto opts = q.options();

    auto softmax_lse = torch::empty({batch_size, num_heads, seqlen_q}, opts.dtype(at::kFloat));

    Flash_fwd_params params;
    set_params_fprop(params,
                     batch_size,
                     seqlen_q, seqlen_k,
                     seqlen_q_rounded, seqlen_k_rounded,
                     num_heads, num_heads_k,
                     head_size, head_size_rounded,
                     q_padded, kcache_padded, vcache_padded, out,
                     /*cu_seqlens_q_d=*/nullptr,
                     /*cu_seqlens_k_d=*/nullptr,
                     /*seqused_k=*/nullptr,
                     /*p_ptr=*/nullptr,
                     softmax_lse.data_ptr(),
                     /*p_dropout=*/0.f,
                     softmax_scale,
                     window_size_left,
                     window_size_right,
                     softcap
                     );

    at::Tensor k, v, k_padded, v_padded;
    if (k_.has_value()) {
        TORCH_CHECK(v_.has_value(), "If key is supplied, value must also be passed in");
        TORCH_CHECK(seqlens_k_.has_value(), "If key is supplied, seqlens_k must also be passed in");
        TORCH_CHECK(seqlen_q <= seqlen_k, "If key is supplied, it must have seqlen <= the seqlen of the KV cache");
        k = k_.value();
        v = v_.value();
        TORCH_CHECK(k.dtype() == q_dtype, "Key must have the same dtype as query");
        TORCH_CHECK(v.dtype() == q_dtype, "Value must have the same dtype as query");
        CHECK_DEVICE(k); CHECK_DEVICE(v);
        TORCH_CHECK(k.stride(-1) == 1, "Key tensor must have contiguous last dimension");
        TORCH_CHECK(v.stride(-1) == 1, "Value tensor must have contiguous last dimension");
        int seqlen_knew = k.size(1);
        CHECK_SHAPE(k, batch_size, seqlen_knew, num_heads_k, head_size_og);
        CHECK_SHAPE(v, batch_size, seqlen_knew, num_heads_k, head_size_og);
        if (head_size_og % 8 != 0) {
            k_padded = torch::nn::functional::pad(k, torch::nn::functional::PadFuncOptions({0, 8 - head_size_og % 8}));
            v_padded = torch::nn::functional::pad(v, torch::nn::functional::PadFuncOptions({0, 8 - head_size_og % 8}));
        } else {
            k_padded = k;
            v_padded = v;
        }
        params.seqlen_knew = seqlen_knew;
        params.knew_ptr = k_padded.data_ptr();
        params.vnew_ptr = v_padded.data_ptr();
        // All stride are in elements, not bytes.
        params.knew_batch_stride = k_padded.stride(0);
        params.vnew_batch_stride = v_padded.stride(0);
        params.knew_row_stride = k_padded.stride(-3);
        params.vnew_row_stride = v_padded.stride(-3);
        params.knew_head_stride = k_padded.stride(-2);
        params.vnew_head_stride = v_padded.stride(-2);
    }

    if (seqlens_k_.has_value()) {
        auto seqlens_k = seqlens_k_.value();
        TORCH_CHECK(seqlens_k.dtype() == torch::kInt32, "seqlens_k must have dtype int32");
        CHECK_DEVICE(seqlens_k);
        CHECK_CONTIGUOUS(seqlens_k);
        CHECK_SHAPE(seqlens_k, batch_size);
        params.cu_seqlens_k = static_cast<int *>(seqlens_k.data_ptr());
    }
    params.is_seqlens_k_cumulative = !(seqlens_k_.has_value());
    if (leftpad_k_.has_value()) {
        TORCH_CHECK(!paged_KV, "We don't support Paged KV and leftpad_k running at the same time yet");
        auto leftpad_k = leftpad_k_.value();
        TORCH_CHECK(leftpad_k.dtype() == torch::kInt32, "leftpad_k must have dtype int32");
        CHECK_DEVICE(leftpad_k);
        CHECK_CONTIGUOUS(leftpad_k);
        CHECK_SHAPE(leftpad_k, batch_size);
        params.leftpad_k = static_cast<int *>(leftpad_k.data_ptr());
    }

    if (rotary_cos_.has_value()) {
        TORCH_CHECK(k_.has_value(), "If rotary cos/sin are provided, new key / value to be appended to KV cache must also be provided");
        auto rotary_cos = rotary_cos_.value();
        CHECK_DEVICE(rotary_cos);
        params.rotary_dim = rotary_cos.size(1) * 2;
        TORCH_CHECK(params.rotary_dim <= head_size, "rotary_dim must be <= headdim");
        TORCH_CHECK(params.rotary_dim % 16 == 0, "Only rotary dimensions divisible by 16 are currently supported");
        const int seqlen_ro = rotary_cos.size(0);
        TORCH_CHECK(seqlen_ro >= seqlen_k, "cos/sin seqlen must be at least the seqlen of KV cache");
        CHECK_SHAPE(rotary_cos, seqlen_ro, params.rotary_dim / 2);
        CHECK_CONTIGUOUS(rotary_cos);
        TORCH_CHECK(rotary_cos.scalar_type() == q_dtype, "rotary_cos must have the same dtype as query");

        TORCH_CHECK(rotary_sin_.has_value(), "If rotary cos is provided, rotary sin must also be provided");
        auto rotary_sin = rotary_sin_.value();
        CHECK_DEVICE(rotary_sin);
        CHECK_SHAPE(rotary_sin, seqlen_ro, params.rotary_dim / 2);
        CHECK_CONTIGUOUS(rotary_sin);
        TORCH_CHECK(rotary_sin.scalar_type() == q_dtype, "rotary_cos must have the same dtype as query");
        params.rotary_cos_ptr = rotary_cos.data_ptr();
        params.rotary_sin_ptr = rotary_sin.data_ptr();
        params.is_rotary_interleaved = is_rotary_interleaved;
    } else {
        params.rotary_dim = 0;
    }

    if (cache_batch_idx_.has_value()) {
        auto cache_batch_idx = cache_batch_idx_.value();
        CHECK_DEVICE(cache_batch_idx);
        CHECK_CONTIGUOUS(cache_batch_idx);
        TORCH_CHECK(cache_batch_idx.scalar_type() == torch::kInt32, "cache_batch_idx must have dtype int32");
        params.cache_batch_idx = reinterpret_cast<int *>(cache_batch_idx.data_ptr());
    }
    
    // Keep references to these tensors to extend their lifetime
    at::Tensor softmax_lse_accum, out_accum;
    std::tie(softmax_lse_accum, out_accum) = set_params_splitkv(
        params, batch_size, num_heads, head_size, seqlen_k, seqlen_q,
        head_size_rounded, /*dropout*/ 0.f, num_splits, dprops, opts);

    if (paged_KV) {
        params.block_table = block_table.data_ptr<int>();
        params.block_table_batch_stride = block_table.stride(0);
    }
    params.page_block_size = page_block_size;


    set_params_alibi(params, alibi_slopes_, batch_size, num_heads);

    auto stream = at::cuda::getCurrentCUDAStream().stream();
    // Only split kernel supports appending to KV cache, or indexing to the cache with cache_batch_idx,
    // or paged KV cache
    run_mha_fwd(params, stream, /*force_split_kernel=*/k_.has_value() || cache_batch_idx_.has_value() || paged_KV);

    if (head_size_og % 8 != 0) {
        out = out.index({"...", torch::indexing::Slice(torch::indexing::None, head_size_og)});
        if (out_.has_value()) { out_.value().copy_(out); }
        if (k_.has_value()) {
            // It's expensive to copy the KV cache here for the case where head size not divisible by 8,
            // but we don't expect to get this case in practice. This is just so that the code works for that case.
            kcache.copy_(kcache_padded.index({"...", torch::indexing::Slice(torch::indexing::None, head_size_og)}));
            vcache.copy_(vcache_padded.index({"...", torch::indexing::Slice(torch::indexing::None, head_size_og)}));
        }
    }

    if (seqlenq_ngroups_swapped) {
        out = out.transpose(1, 2).reshape({batch_size, 1, num_heads_k * seqlen_q, head_size_og});
        softmax_lse = softmax_lse.reshape({batch_size, num_heads_k * seqlen_q, 1});
    }
    return {out, softmax_lse};
}

PYBIND11_MODULE(TORCH_EXTENSION_NAME, m) {
    m.doc() = "FlashAttention";
    m.def("fwd", &mha_fwd, "Forward pass");
    m.def("varlen_fwd", &mha_varlen_fwd, "Forward pass (variable length)");
    // m.def("bwd", &mha_bwd, "Backward pass");
    // m.def("varlen_bwd", &mha_varlen_bwd, "Backward pass (variable length)");
    m.def("fwd_kvcache", &mha_fwd_kvcache, "Forward pass, with KV-cache");
}<|MERGE_RESOLUTION|>--- conflicted
+++ resolved
@@ -153,7 +153,6 @@
     params.seqlenq_ngroups_swapped = seqlenq_ngroups_swapped;
 }
 
-<<<<<<< HEAD
 void set_params_dgrad(Flash_bwd_params &params,
                       // sizes
                       const size_t b,
@@ -236,8 +235,6 @@
     params.deterministic = deterministic;
 }
 
-=======
->>>>>>> 12375706
 void run_mha_fwd(Flash_fwd_params &params, cudaStream_t stream, bool force_split_kernel=false) {
     FP16_SWITCH(!params.is_bf16, [&] {
         HEADDIM_SWITCH(params.d, [&] {
@@ -800,7 +797,6 @@
     return {out, q_padded, k_padded, v_padded, out_padded, softmax_lse, p, rng_state};
 }
 
-<<<<<<< HEAD
 void run_mha_bwd(Flash_bwd_params &params, cudaStream_t stream) {
     FP16_SWITCH(!params.is_bf16, [&] {
         HEADDIM_SWITCH(params.d, [&] {
@@ -1297,8 +1293,6 @@
     return { dq, dk, dv, softmax_d };
 }
 
-=======
->>>>>>> 12375706
 std::vector<at::Tensor>
 mha_fwd_kvcache(at::Tensor &q,                 // batch_size x seqlen_q x num_heads x head_size
                 const at::Tensor &kcache,            // batch_size_c x seqlen_k x num_heads_k x head_size or num_blocks x page_block_size x num_heads_k x head_size if there's a block_table.
