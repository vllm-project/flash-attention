/******************************************************************************
 * Copyright (c) 2024, Jay Shah, Ganesh Bikshandi, Ying Zhang, Vijay Thakkar, Pradeep Ramani, Tri Dao.
 ******************************************************************************/

// Include these 2 headers instead of torch/extension.h since we don't need all of the torch headers.
#include <torch/nn/functional.h>
#include <torch/version.h>  // For TORCH_VERSION* macros
#include <ATen/cuda/CUDAContext.h>
#include <c10/cuda/CUDAGuard.h>

#include <cutlass/numeric_types.h>

#include "flash.h"
#include "static_switch.h"
#include "tile_size.h"
#include "heuristics.h"
#include "cuda_check.h"
#include "streamk.h"

// Copied from https://github.com/pytorch/pytorch/commit/7931eee5c5ebcdf468bff4d308510b03355cd909
// This is so that we can pass in torch.dtype as a parameter to the function.
#if TORCH_VERSION_MAJOR < 2 || (TORCH_VERSION_MAJOR == 2 && TORCH_VERSION_MINOR < 4)

#include <pybind11/pybind11.h>
#include <pybind11/stl.h>

namespace pybind11::detail {

    template <>
    struct type_caster<at::ScalarType> {
    public:
        // NOLINTNEXTLINE(cppcoreguidelines-non-private-member-variables-in-classes)
        PYBIND11_TYPE_CASTER(at::ScalarType, _("torch.dtype"));
        // PYBIND11_TYPE_CASTER defines a member field called value. at::ScalarType
        // cannot be default-initialized, we provide this constructor to explicitly
        // initialize that field. The value doesn't matter as it will be overwritten
        // after a successful call to load.
        type_caster() : value(at::kFloat) {}
        bool load(handle src, bool) {
            PyObject* obj = src.ptr();
            if (THPDtype_Check(obj)) {
                value = reinterpret_cast<THPDtype*>(obj)->scalar_type;
                return true;
            }
            return false;
        }
        static handle cast(
                           const at::ScalarType& src,
                           return_value_policy /* policy */,
                           handle /* parent */) {
            return Py_NewRef(torch::getTHPDtype(src));
        }
    };

} // namespace pybind11::detail

#endif

#define CHECK_DEVICE(x) TORCH_CHECK(x.is_cuda(), #x " must be on CUDA")
#define CHECK_SHAPE(x, ...) TORCH_CHECK(x.sizes() == torch::IntArrayRef({__VA_ARGS__}), #x " must have shape (" #__VA_ARGS__ ")")
#define CHECK_CONTIGUOUS(x) TORCH_CHECK(x.is_contiguous(), #x " must be contiguous")

void set_params_fprop(Flash_fwd_params &params,
                      // sizes
                      const size_t b,
                      const size_t seqlen_q,
                      const size_t seqlen_k,
                      const size_t seqlen_q_rounded,
                      const size_t seqlen_k_rounded,
                      const size_t h,
                      const size_t h_k,
                      const size_t d,
                      const size_t d_rounded,
                      // device pointers
                      const at::Tensor q,
                      const at::Tensor k,
                      const at::Tensor v,
                      at::Tensor out,
                      void *cu_seqlens_q_d,
                      void *cu_seqlens_k_d,
                      void *seqused_q,
                      void *seqused_k,
                      void *softmax_lse_d,
                      float p_dropout,
                      float softmax_scale,
                      int window_size_left,
                      int window_size_right,
                      const float softcap=0.f,
                      const int sm_margin=0) {

    // Reset the parameters
    params = {};

    params.is_bf16 = q.dtype() == torch::kBFloat16;
    params.is_e4m3 = q.dtype() == torch::kFloat8_e4m3fn;

    // Set the pointers and strides.
    params.q_ptr = q.data_ptr();
    params.k_ptr = k.data_ptr();
    params.v_ptr = v.data_ptr();
    // All stride are in elements, not bytes.
    params.q_row_stride = q.stride(-3);
    params.k_row_stride = k.stride(-3);
    params.v_row_stride = v.stride(-3);
    params.q_head_stride = q.stride(-2);
    params.k_head_stride = k.stride(-2);
    params.v_head_stride = v.stride(-2);
    params.v_dim_stride = v.stride(-1);
    params.o_ptr = out.data_ptr();
    params.o_row_stride = out.stride(-3);
    params.o_head_stride = out.stride(-2);

    if (cu_seqlens_q_d == nullptr) {
        params.q_batch_stride = q.stride(0);
        params.o_batch_stride = out.stride(0);
    }
    if (cu_seqlens_k_d == nullptr) {
        params.k_batch_stride = k.stride(0);
        params.v_batch_stride = v.stride(0);
    }

    params.cu_seqlens_q = static_cast<int *>(cu_seqlens_q_d);
    params.cu_seqlens_k = static_cast<int *>(cu_seqlens_k_d);
    params.seqused_q = static_cast<int *>(seqused_q);
    params.seqused_k = static_cast<int *>(seqused_k);

    // Softmax sum
    params.softmax_lse_ptr = softmax_lse_d;

    // Set the dimensions.
    params.b = b;
    params.h = h;
    params.h_k = h_k;
    params.seqlen_q = seqlen_q;
    params.seqlen_k = seqlen_k;
    params.seqlen_q_rounded = seqlen_q_rounded;
    params.seqlen_k_rounded = seqlen_k_rounded;
    params.d = d;
    params.d_rounded = d_rounded;

    // Set the different scale values.
    params.scale_softmax = softmax_scale;
    params.softcap = softcap;

    // Set this to probability of keeping an element to simplify things.
    params.p_dropout = 1.f - p_dropout;
    // Convert p from float to int so we don't have to convert the random uint to float to compare.
    // [Minor] We want to round down since when we do the comparison we use <= instead of <
    // params.p_dropout_in_uint = uint32_t(std::floor(params.p_dropout * 4294967295.0));
    // params.p_dropout_in_uint16_t = uint16_t(std::floor(params.p_dropout * 65535.0));
    params.p_dropout_in_uint8_t = uint8_t(std::floor(params.p_dropout * 255.0));
    params.rp_dropout = 1.f / params.p_dropout;
    TORCH_CHECK(p_dropout < 1.f);
    #ifdef FLASHATTENTION_DISABLE_DROPOUT
        TORCH_CHECK(p_dropout == 0.0f, "This flash attention build does not support dropout.");
    #endif

    // Causal is the special case where window_size_right == 0 and window_size_left < 0.
    // Local is the more general case where window_size_right >= 0 or window_size_left >= 0.
    params.is_causal = window_size_left < 0 && window_size_right == 0;
    params.is_local = (window_size_left >= 0 || window_size_right >= 0) && !params.is_causal;

    // TODO: check this
    if (window_size_left < 0 && window_size_right >= 0) { window_size_left = seqlen_k - 1; }
    if (window_size_left >= 0 && window_size_right < 0) { window_size_right = seqlen_q - 1; }
    params.window_size_left = window_size_left;
    params.window_size_right = window_size_right;

    params.arch = at::cuda::getCurrentDeviceProperties()->major * 10 + at::cuda::getCurrentDeviceProperties()->minor;
    params.num_sm = at::cuda::getCurrentDeviceProperties()->multiProcessorCount - sm_margin;

    #ifdef FLASHATTENTION_DISABLE_LOCAL
        TORCH_CHECK(!params.is_local, "This flash attention build does not support local attention.");
    #endif
}

void set_params_dgrad(Flash_bwd_params &params,
                      // sizes
                      const size_t b,
                      const size_t seqlen_q,
                      const size_t seqlen_k,
                      const size_t seqlen_q_rounded,
                      const size_t seqlen_k_rounded,
                      const size_t h,
                      const size_t h_k,
                      const size_t d,
                      const size_t d_rounded,
                      // device pointers
                      const at::Tensor q,
                      const at::Tensor k,
                      const at::Tensor v,
                      const at::Tensor out,
                      const at::Tensor dout,
                      at::Tensor dq,
                      at::Tensor dk,
                      at::Tensor dv,
                      void *cu_seqlens_q_d,
                      void *cu_seqlens_k_d,
                      void *seqused_q,
                      void *seqused_k,
                      void *dq_accum_d,
                      void *dk_accum_d,
                      void *dv_accum_d,
                      void *softmax_lse_d,
                      void *dsoftmax_sum_d,
                      float p_dropout,
                      float softmax_scale,
                      int window_size_left,
                      int window_size_right,
                      const float softcap=0.f,
                      bool deterministic=false,
                      int const sm_margin=0) {

    set_params_fprop(params,
                     b, seqlen_q, seqlen_k, seqlen_q_rounded, seqlen_k_rounded, h, h_k, d, d_rounded,
                     q, k, v, out,
                     cu_seqlens_q_d,
                     cu_seqlens_k_d,
                     seqused_q,
                     seqused_k,
                     softmax_lse_d,
                     p_dropout,
                     softmax_scale,
                     window_size_left,
                     window_size_right,
                     softcap,
                     sm_margin);

    // Set the pointers and strides.
    params.do_ptr = dout.data_ptr();
    params.do_row_stride = dout.stride(-3);
    params.do_head_stride = dout.stride(-2);
    params.dq_ptr = dq.data_ptr();
    params.dk_ptr = dk.data_ptr();
    params.dv_ptr = dv.data_ptr();
    params.dq_row_stride = dq.stride(-3);
    params.dk_row_stride = dk.stride(-3);
    params.dv_row_stride = dv.stride(-3);
    params.dq_head_stride = dq.stride(-2);
    params.dk_head_stride = dk.stride(-2);
    params.dv_head_stride = dv.stride(-2);

    if (cu_seqlens_q_d == nullptr) {
        params.do_batch_stride = dout.stride(0);
        params.dq_batch_stride = dq.stride(0);
        params.dk_batch_stride = dk.stride(0);
        params.dv_batch_stride = dv.stride(0);
    }

    params.dq_accum_ptr = dq_accum_d;
    params.dk_accum_ptr = dk_accum_d;
    params.dv_accum_ptr = dv_accum_d;

    // Softmax sum
    params.dsoftmax_sum = dsoftmax_sum_d;

    params.deterministic = deterministic;
}

void run_mha_fwd(Flash_fwd_params &params, cudaStream_t stream) {
    // HEADDIM_SWITCH(params.d, [&] {
    //     run_mha_fwd_<cutlass::half_t, kHeadSize>(params, stream);
    // });
    TORCH_CHECK(params.num_splits >= 1);
    ARCH_SWITCH(params.arch, Arch, [&] {
        SPLIT_SWITCH(params.num_splits > 1, Split, [&] {
            PAGEDKV_SWITCH(params.page_table && !params.pagedkv_tma, PagedKVNonTMA, [&] {
                PACKGQA_SWITCH(params.pack_gqa, PackGQA_, [&] {
                    // Always enable PackGQA for Sm8x or PagedKVNonTMA or Split to reduce compilation
                    static constexpr bool PackGQA = PackGQA_ || Arch < 90 || PagedKVNonTMA || Split;
                    SOFTCAP_SWITCH(params.softcap > 0.0, Has_softcap, [&] {
                        if (!params.is_e4m3) {
                            if (params.is_bf16) {
                                #ifndef FLASHATTENTION_DISABLE_HDIM64
                                if (params.d <= 64) {
                                    if (params.dv > 256 && Arch == 90) {
                                        return run_mha_fwd_<Arch, cutlass::bfloat16_t, 64, 512, Split, PagedKVNonTMA, Has_softcap, PackGQA>(params, stream);
                                    } else if (params.dv > 64 && Arch == 90) {
                                        return run_mha_fwd_<Arch, cutlass::bfloat16_t, 64, 256, Split, PagedKVNonTMA, Has_softcap, PackGQA>(params, stream);
                                    } else {
                                        return run_mha_fwd_<Arch, cutlass::bfloat16_t, 64, 64, Split, PagedKVNonTMA, Has_softcap, PackGQA>(params, stream);
                                    }
                                }
                                #endif
                                #ifndef FLASHATTENTION_DISABLE_HDIM96
                                if (params.d <= 96) { return run_mha_fwd_<Arch, cutlass::bfloat16_t, 96, 96, Split, PagedKVNonTMA, Has_softcap, PackGQA>(params, stream); }
                                #endif
                                #ifndef FLASHATTENTION_DISABLE_HDIM128
                                if (params.d <= 128) { return run_mha_fwd_<Arch, cutlass::bfloat16_t, 128, 128, Split, PagedKVNonTMA, Has_softcap, PackGQA>(params, stream); }
                                #endif
                                #ifndef FLASHATTENTION_DISABLE_HDIM192
                                if (params.d <= 192) {
                                    if (params.dv <= 128 && Arch == 90) {
                                        return run_mha_fwd_<Arch, cutlass::bfloat16_t, 192, 128, Split, PagedKVNonTMA, Has_softcap, PackGQA>(params, stream);
                                    } else {
                                        return run_mha_fwd_<Arch, cutlass::bfloat16_t, 192, 192, Split, PagedKVNonTMA, Has_softcap, PackGQA>(params, stream);
                                    }
                                }
                                #endif
                                #ifndef FLASHATTENTION_DISABLE_HDIM256
                                if (params.d <= 256) { return run_mha_fwd_<Arch, cutlass::bfloat16_t, 256, 256, Split, PagedKVNonTMA, Has_softcap, PackGQA>(params, stream); }
                                #endif
                            } else {
                                #ifndef FLASHATTENTION_DISABLE_FP16
                                #ifndef FLASHATTENTION_DISABLE_HDIM64
                                if (params.d <= 64) {
                                    if (params.dv > 256 && Arch == 90) {
                                        return run_mha_fwd_<Arch, cutlass::half_t, 64, 512, Split, PagedKVNonTMA, Has_softcap, PackGQA>(params, stream);
                                    } else if (params.dv > 64 && Arch == 90) {
                                        return run_mha_fwd_<Arch, cutlass::half_t, 64, 256, Split, PagedKVNonTMA, Has_softcap, PackGQA>(params, stream);
                                    } else {
                                        return run_mha_fwd_<Arch, cutlass::half_t, 64, 64, Split, PagedKVNonTMA, Has_softcap, PackGQA>(params, stream);
                                    }
                                }
                                #endif
                                #ifndef FLASHATTENTION_DISABLE_HDIM96
                                if (params.d <= 96) { return run_mha_fwd_<Arch, cutlass::half_t, 96, 96, Split, PagedKVNonTMA, Has_softcap, PackGQA>(params, stream); }
                                #endif
                                #ifndef FLASHATTENTION_DISABLE_HDIM128
                                if (params.d <= 128) { return run_mha_fwd_<Arch, cutlass::half_t, 128, 128, Split, PagedKVNonTMA, Has_softcap, PackGQA>(params, stream); }
                                #endif
                                #ifndef FLASHATTENTION_DISABLE_HDIM192
                                if (params.d <= 192) {
                                    if (params.dv <= 128 && Arch == 90) {
                                        return run_mha_fwd_<Arch, cutlass::half_t, 192, 128, Split, PagedKVNonTMA, Has_softcap, PackGQA>(params, stream);
                                    } else {
                                        return run_mha_fwd_<Arch, cutlass::half_t, 192, 192, Split, PagedKVNonTMA, Has_softcap, PackGQA>(params, stream);
                                    }
                                }
                                #endif
                                #ifndef FLASHATTENTION_DISABLE_HDIM256
                                if (params.d <= 256) { return run_mha_fwd_<Arch, cutlass::half_t, 256, 256, Split, PagedKVNonTMA, Has_softcap, PackGQA>(params, stream); }
                                #endif
                                #else
                                TORCH_CHECK(false, "This flash attention build does not support FP16.");
                                #endif
                            }
                        } else {
                            #ifndef FLASHATTENTION_DISABLE_FP8
                            #ifndef FLASHATTENTION_DISABLE_HDIM64
                            if (params.d <= 64) { return run_mha_fwd_<90, cutlass::float_e4m3_t, 64, 64, Split, PagedKVNonTMA, Has_softcap, PackGQA>(params, stream); }
                            #endif
                            #ifndef FLASHATTENTION_DISABLE_HDIM96
                            if (params.d <= 96) { return run_mha_fwd_<90, cutlass::float_e4m3_t, 96, 96, Split, PagedKVNonTMA, Has_softcap, PackGQA>(params, stream); }
                            #endif
                            #ifndef FLASHATTENTION_DISABLE_HDIM128
                            if (params.d <= 128) { return run_mha_fwd_<90, cutlass::float_e4m3_t, 128, 128, Split, PagedKVNonTMA, Has_softcap, PackGQA>(params, stream); }
                            #endif
                            #ifndef FLASHATTENTION_DISABLE_HDIM192
                            if (params.d <= 192) {
                                if (params.dv <= 128 && Arch == 90) {
                                    return run_mha_fwd_<90, cutlass::float_e4m3_t, 192, 128, Split, PagedKVNonTMA, Has_softcap, PackGQA>(params, stream);
                                } else {
                                    return run_mha_fwd_<90, cutlass::float_e4m3_t, 192, 192, Split, PagedKVNonTMA, Has_softcap, PackGQA>(params, stream);
                                }
                            }
                            #endif
                            #ifndef FLASHATTENTION_DISABLE_HDIM256
                            if (params.d <= 256) { return run_mha_fwd_<90, cutlass::float_e4m3_t, 256, 256, Split, PagedKVNonTMA, Has_softcap, PackGQA>(params, stream); }
                            #endif
                            #else
                            TORCH_CHECK(false, "This flash attention build does not support FP8.");
                            #endif
                        }
                    });
                });
            });
        });
    });
}

void run_mha_fwd_combine(Flash_fwd_params &params, cudaStream_t stream, bool enable_pdl=false) {
    #ifndef FLASHATTENTION_DISABLE_SPLIT
    // If hdim is 96 or 192, it's faster to round them to 128 or 256 respectively
    // so that kBlockM is smaller and we have more parallelism.
    if (params.is_fp32) {
        if (params.dv <= 64) {
            run_mha_fwd_combine_<float, float, 64>(params, stream, enable_pdl);
        } else {
            run_mha_fwd_combine_<float, float, 128>(params, stream, enable_pdl);
        }
    } else if (params.is_bf16) {
        if (params.dv <= 64) {
            run_mha_fwd_combine_<cutlass::bfloat16_t, float, 64>(params, stream, enable_pdl);
        } else {
            run_mha_fwd_combine_<cutlass::bfloat16_t, float, 128>(params, stream, enable_pdl);
        }
    } else {
        if (params.dv <= 64) {
            run_mha_fwd_combine_<cutlass::half_t, float, 64>(params, stream, enable_pdl);
        } else {
            run_mha_fwd_combine_<cutlass::half_t, float, 128>(params, stream, enable_pdl);
        }
    }
    #else
    TORCH_CHECK(false, "This flash attention build does not support combine kernels.");
    #endif
}

inline bool get_pagedkv_tma(Flash_fwd_params const& params) {
    if (params.arch < 90 || !params.page_table || params.leftpad_k || params.knew_ptr) { return false; }
    // This needs to match the kernel configs
    auto kBlockMN_kernel_args_sm90 = tile_size_fwd_sm90(params.d_rounded, params.dv_rounded, params.is_causal, params.is_local, params.is_e4m3 ? 1 : 2 /*element_size*/, false /*v_colmajor*/, false /*paged_kv_non_TMA*/, params.softcap > 0.f);
    int const kBlockM = std::get<0>(kBlockMN_kernel_args_sm90);
    int const kBlockN = std::get<1>(kBlockMN_kernel_args_sm90);
    // Heuristic: when seqlen_q <= kBlockM, we're not compute bound, and somehow using TMA is slower,
    // at least for MLA.
    return params.page_size % kBlockN == 0 && params.seqlen_q * (params.h / params.h_k) > kBlockM;
}

inline bool get_pack_gqa(Flash_fwd_params const& params) {
    // Always enable PackGQA for Sm8x or PagedKVNonTMA or Split to reduce compilation and binary size.
    // Has little effect on speed.
    if (params.arch < 90 || (params.page_table && !params.pagedkv_tma) || params.num_splits > 1) { return true; }
    #ifdef FLASHATTENTION_DISABLE_PACKGQA
    return false;
    #else
    // params.page_table must already be set
    if (params.h == params.h_k) { return false; }
    // This needs to match the kernel configs
    auto kBlockMN_kernel_args_sm90 = tile_size_fwd_sm90(params.d_rounded, params.dv_rounded, params.is_causal, params.is_local, params.is_e4m3 ? 1 : 2 /*element_size*/, false /*v_colmajor*/, params.page_table && !params.pagedkv_tma, params.softcap > 0.f);
    int const kBlockM = std::get<0>(kBlockMN_kernel_args_sm90);
    return should_pack_gqa(params.cu_seqlens_q || params.seqused_q, params.seqlen_q, params.h / params.h_k, kBlockM);
    #endif
}

inline int get_num_splits(Flash_fwd_params const& params) {
    #ifdef FLASHATTENTION_DISABLE_SPLIT
    return 1;
    #else
    // Always enable PackGQA for Split
    // params.page_table must already be set
    // This needs to match the kernel configs
    bool varlen = params.cu_seqlens_q || params.cu_seqlens_k || params.seqused_q || params.seqused_k || params.leftpad_k;
<<<<<<< HEAD
    bool use_one_mma_wg = params.seqlen_q * (!params.pack_gqa ? 1 : params.h / params.h_k) <= 64;
    auto kBlockMN_kernel_args_sm90 = tile_size_fwd_sm90(params.d_rounded, params.dv_rounded, params.is_causal, params.is_local, params.is_e4m3 ? 1 : 2 /*element_size*/, false /*v_colmajor*/, params.page_table && !params.pagedkv_tma, params.softcap > 0.f, use_one_mma_wg);
=======
    auto kBlockMN_kernel_args_sm90 = tile_size_fwd_sm90(params.d_rounded, params.dv_rounded, params.is_causal, params.is_local, params.is_e4m3 ? 1 : 2 /*element_size*/, false /*v_colmajor*/, params.page_table && !params.pagedkv_tma, params.softcap > 0.f, use_one_mma_wg(params));
>>>>>>> 8798f277
    // Strictly speaking we need to pass in (varlen && params.num_splits > 1) but num_splits
    // has not been set here. It's OK though because we might just underestimate kBlockN a bit
    auto kBlockMN_kernel_args_sm8x = tile_size_fwd_sm8x(params.arch == 86 || params.arch == 89, params.d_rounded, params.dv_rounded, params.is_causal, params.is_local, params.is_e4m3 ? 1 : 2 /*element_size*/, params.page_table, varlen, params.softcap > 0.f, params.knew_ptr);
    int const kBlockM = params.arch >= 90 ? std::get<0>(kBlockMN_kernel_args_sm90) : std::get<0>(kBlockMN_kernel_args_sm8x);
    int const kBlockN = params.arch >= 90 ? std::get<1>(kBlockMN_kernel_args_sm90) : std::get<1>(kBlockMN_kernel_args_sm8x);
    int seqlen_q_packgqa = params.seqlen_q * (params.h / params.h_k);
    // If is_local, we're not going to load all of seqlen_k
    int const seqlen_k_loaded = !params.is_local
        ? params.seqlen_k
        : std::max(0, std::min(params.seqlen_k, params.window_size_right + params.window_size_left + 1 + kBlockM));
    int const num_n_blocks = (seqlen_k_loaded + kBlockN - 1) / kBlockN;
    int const num_m_blocks = (seqlen_q_packgqa + kBlockM - 1) / kBlockM;
    int const size_one_kv_head = params.seqlen_k * (params.d + params.dv) * (params.is_e4m3 ? 1 : 2);
    // Always enable PackGQA for Split
    // If varlen, we use dynamic split, so this heuristic just needs to get an upper bound on num_splits.
    // We assume the case where there's 1 long sequence and the rest are short, i.e. pretending
    // that batch = 1.
    int total_mblocks = (params.num_splits_dynamic_ptr ? 1 : params.b) * params.h_k * num_m_blocks;
    return num_splits_heuristic(total_mblocks, params.num_sm, num_n_blocks, num_m_blocks, size_one_kv_head, params.is_causal || params.is_local, 128);
    #endif
}

inline int get_max_headdim() {
    #ifndef FLASHATTENTION_DISABLE_HDIM256
    return 256;
    #endif
    #ifndef FLASHATTENTION_DISABLE_HDIM192
    return 192;
    #endif
    #ifndef FLASHATTENTION_DISABLE_HDIM128
    return 128;
    #endif
    #ifndef FLASHATTENTION_DISABLE_HDIM96
    return 96;
    #endif
    #ifndef FLASHATTENTION_DISABLE_HDIM64
    return 64;
    #endif
    return 0;
}

inline int round_up_headdim(int head_size) {
    #ifndef FLASHATTENTION_DISABLE_HDIM64
    if (head_size <= 64) { return 64; }
    #endif
    #ifndef FLASHATTENTION_DISABLE_HDIM96
    if (head_size <= 96) { return 96; }
    #endif
    #ifndef FLASHATTENTION_DISABLE_HDIM128
    if (head_size <= 128) { return 128; }
    #endif
    #ifndef FLASHATTENTION_DISABLE_HDIM192
    if (head_size <= 192) { return 192; }
    #endif
    #ifndef FLASHATTENTION_DISABLE_HDIM256
    if (head_size <= 256) { return 256; }
    #endif
    return 256;
}

inline int round_up_headdimv(int head_size) {
    if (head_size <= 64) { return 64; }
    if (head_size <= 96) { return 96; }
    if (head_size <= 128) { return 128; }
    if (head_size <= 192) { return 192; }
    if (head_size <= 256) { return 256; }
    return 512;
}

// Only applicable to the case where seqused_k (i.e. cache_seqlens) is available
std::tuple<at::Tensor, at::Tensor>
mha_fwd_get_scheduler_metadata(
        int batch_size,
        int max_seqlen_q,
        int max_seqlen_k,
        int num_heads,
        int num_heads_k,
        int headdim,
        int headdim_v,
        at::ScalarType qkv_dtype,
        const at::Tensor &seqused_k, // b
        std::optional<const at::Tensor> &cu_seqlens_q_,  // b+1
        std::optional<const at::Tensor> &cu_seqlens_k_,  // b+1
        std::optional<const at::Tensor> &cu_seqlens_k_new_,  // b+1
        std::optional<const at::Tensor> &seqused_q_, // b. If given, only this many elements of each batch element's queries and outputs are used.
        std::optional<const at::Tensor> &leftpad_k_, // b
        std::optional<int> page_size,
        int max_seqlen_k_new,  // 0 means we're not appending new KV
        bool is_causal,
        int window_size_left,
        int window_size_right,
        bool has_softcap,
        int num_splits,
        std::optional<bool> pack_gqa_,
        int const sm_margin
        ) {

    TORCH_CHECK(qkv_dtype == at::ScalarType::Half || qkv_dtype == at::ScalarType::BFloat16 || qkv_dtype == at::ScalarType::Float8_e4m3fn,
                "FlashAttention only supports fp16, bf16, and fp8_e4m3 data type");
    TORCH_CHECK(num_heads % num_heads_k == 0, "Number of heads in key/value must divide number of heads in query");

    // Reset the parameters
    Flash_fwd_params params{};
    params.is_bf16 = qkv_dtype == at::ScalarType::BFloat16;
    params.is_e4m3 = qkv_dtype == at::ScalarType::Float8_e4m3fn;
    params.b = batch_size;
    params.seqlen_q = max_seqlen_q;
    params.seqlen_k = max_seqlen_k;
    params.h = num_heads;
    params.h_k = num_heads_k;
    params.d = headdim;
    params.dv = headdim_v;
    params.d_rounded = round_up_headdim(headdim);
    params.dv_rounded = headdim_v == headdim ? params.d_rounded : round_up_headdimv(headdim_v);
    params.seqlen_knew = max_seqlen_k_new;

    bool const is_varlen_q = cu_seqlens_q_.has_value();
    params.cu_seqlens_q = is_varlen_q ? cu_seqlens_q_.value().data_ptr<int>() : nullptr;
    bool const is_varlen_k = cu_seqlens_k_.has_value();
    params.cu_seqlens_k = is_varlen_k ? cu_seqlens_k_.value().data_ptr<int>() : nullptr;
    params.cu_seqlens_knew = cu_seqlens_k_new_.has_value() ? cu_seqlens_k_new_.value().data_ptr<int>() : nullptr;
    params.seqused_q = seqused_q_.has_value() ? seqused_q_.value().data_ptr<int>() : nullptr;
    params.seqused_k = seqused_k.data_ptr<int>();
    params.leftpad_k = leftpad_k_.has_value() ? leftpad_k_.value().data_ptr<int>() : nullptr;
    params.knew_ptr = params.seqlen_knew > 0 ? reinterpret_cast<int*>(1) : nullptr;
    if (window_size_left >= max_seqlen_k - 1) { window_size_left = -1; }
    if (window_size_right >= max_seqlen_q - 1) { window_size_right = -1; }
    // causal=true is the same as causal=false in this case
    if (max_seqlen_q == 1 && window_size_left == -1 && window_size_right == -1) {
        // Special case of hdim 128 where we want causal to have kBlockN=128, better for pagedKV and TMA
        if ((headdim <= 64 || headdim > 128) || !page_size.has_value()) {
            is_causal = false;
        }
    }
    if (is_causal) { window_size_right = 0; }

    params.is_causal = window_size_left < 0 && window_size_right == 0;
    params.is_local = (window_size_left >= 0 || window_size_right >= 0) && !params.is_causal;
    if (window_size_left < 0 && window_size_right >= 0) { window_size_left = max_seqlen_k - 1; }
    if (window_size_left >= 0 && window_size_right < 0) { window_size_right = max_seqlen_q - 1; }
    params.window_size_left = window_size_left;
    params.window_size_right = window_size_right;
    params.arch = at::cuda::getCurrentDeviceProperties()->major * 10 + at::cuda::getCurrentDeviceProperties()->minor;
    params.num_sm = at::cuda::getCurrentDeviceProperties()->multiProcessorCount - sm_margin;
    params.softcap = has_softcap ? 1.0f : 0.0f;

    params.page_size = page_size.has_value() ? page_size.value() : 1;
    params.page_table = !page_size.has_value() ? nullptr : reinterpret_cast<int*>(1);

    bool const use_stream_k = params.b <= 992;
    params.num_splits_dynamic_ptr = !use_stream_k ? nullptr : reinterpret_cast<int*>(1);

    assert(use_stream_k && (num_splits <= 0 || num_splits == 2));
    num_splits = use_stream_k ? 2 : num_splits;

    params.pagedkv_tma = get_pagedkv_tma(params);
<<<<<<< HEAD
    params.num_splits = num_splits <= 0 ? get_num_splits(params) : num_splits;

    // Always enable PackGQA for Split, and get_pack_gqa requires params.num_splits to decide
=======
    // Determine if we should pack GQA before num_splits since it impacts use_one_mma_wg (in get_num_splits)
>>>>>>> 8798f277
    params.pack_gqa = pack_gqa_.has_value() ? pack_gqa_.value() : get_pack_gqa(params);
    params.num_splits = num_splits <= 0 ? get_num_splits(params) : num_splits;
    // Always enable PackGQA for Split
    params.pack_gqa = params.num_splits > 1;

    bool is_varlen = true;

    // Otherwise the kernel will be launched from cuda:0 device
    // Cast to char to avoid compiler warning about narrowing
    at::cuda::CUDAGuard device_guard{(char)seqused_k.get_device()};

    auto opts = seqused_k.options();
    // This needs to be set after get_num_splits
    at::Tensor device_metadata;  // Contains the semaphore and optionally num_splits_dynamic
    at::Tensor host_metadata;

<<<<<<< HEAD
    bool const scheduler_needs_semaphore = (params.arch >= 90 || params.num_splits > 1) && !use_stream_k;

    if (scheduler_needs_semaphore) {
        device_metadata = torch::empty({1}, opts.dtype(torch::kInt32));
    } else {
        std::tie(device_metadata, host_metadata) = streamk_schedule(
            params.arch, params.num_sm, params.b, cu_seqlens_q_, seqused_k, params.seqlen_q, params.seqlen_k, 
            params.h, params.h_k, params.d, params.dv, params.is_causal, params.is_local,
            params.is_e4m3 ? 1 : 2, false /*v_colmajor*/, true /*pagedkv*/, params.pagedkv_tma,
            params.softcap, params.seqlen_knew > 0
        );
=======
    if (params.num_splits_dynamic_ptr) {
        auto kBlockMN_kernel_args_sm90 = tile_size_fwd_sm90(params.d_rounded, params.dv_rounded, params.is_causal, params.is_local, params.is_e4m3 ? 1 : 2 /*element_size*/, false /*v_colmajor*/, params.page_table && !params.pagedkv_tma, params.softcap > 0.f, use_one_mma_wg(params));
        auto kBlockMN_kernel_args_sm8x = tile_size_fwd_sm8x(params.arch == 86 || params.arch == 89, params.d_rounded, params.dv_rounded, params.is_causal, params.is_local, params.is_e4m3 ? 1 : 2 /*element_size*/, params.page_table, is_varlen && params.num_splits > 1, params.softcap > 0.f, params.knew_ptr);
        int const kBlockM = params.arch >= 90 ? std::get<0>(kBlockMN_kernel_args_sm90) : std::get<0>(kBlockMN_kernel_args_sm8x);
        int const kBlockN = params.arch >= 90 ? std::get<1>(kBlockMN_kernel_args_sm90) : std::get<1>(kBlockMN_kernel_args_sm8x);
        auto stream = at::cuda::getCurrentCUDAStream().stream();
        prepare_varlen_num_blocks(params, stream, params.pack_gqa, kBlockM, kBlockN, false /*enable_pdl*/);
        CHECK_CUDA_KERNEL_LAUNCH();
>>>>>>> 8798f277
    }

    // if (scheduler_needs_semaphore || use_stream_k) {
    //     tile_count_semaphore = torch::empty({int(scheduler_needs_semaphore) + int(use_stream_k) * params.b}, opts.dtype(torch::kInt32));
    //     if (scheduler_needs_semaphore) {
    //         if (!use_stream_k) { tile_count_semaphore.zero_(); }  // If varlen we'll manually do the zero-ing
    //         params.tile_count_semaphore = tile_count_semaphore.data_ptr<int>();
    //     } else {
    //         params.tile_count_semaphore = nullptr;
    //     }
    //     params.num_splits_dynamic_ptr = use_stream_k ? tile_count_semaphore.data_ptr<int>() + 1 : nullptr;
    // }

    // if (params.num_splits_dynamic_ptr) {
    //     auto kBlockMN_kernel_args_sm90 = tile_size_fwd_sm90(params.d_rounded, params.dv_rounded, params.is_causal, params.is_local, params.is_e4m3 ? 1 : 2 /*element_size*/, false /*v_colmajor*/, params.page_table && !params.pagedkv_tma, params.softcap > 0.f);
    //     auto kBlockMN_kernel_args_sm8x = tile_size_fwd_sm8x(params.arch == 86 || params.arch == 89, params.d_rounded, params.dv_rounded, params.is_causal, params.is_local, params.is_e4m3 ? 1 : 2 /*element_size*/, params.page_table, is_varlen && params.num_splits > 1, params.softcap > 0.f, params.knew_ptr);
    //     int const kBlockM = params.arch >= 90 ? std::get<0>(kBlockMN_kernel_args_sm90) : std::get<0>(kBlockMN_kernel_args_sm8x);
    //     int const kBlockN = params.arch >= 90 ? std::get<1>(kBlockMN_kernel_args_sm90) : std::get<1>(kBlockMN_kernel_args_sm8x);
    //     auto stream = at::cuda::getCurrentCUDAStream().stream();
    //     prepare_varlen_num_blocks(params, stream, params.pack_gqa, kBlockM, kBlockN, false /*enable_pdl*/);
    //     CHECK_CUDA_KERNEL_LAUNCH();
    // }
    return {device_metadata, host_metadata};
}

// b: batch_size
// b_k: batch_size_k
// s_q: seqlen_q
// s_k: seqlen_k
// s_k_new: seqlen_k_new
// h: num_heads
// h_k: num_heads_k
// d: head_size
std::vector<at::Tensor>
mha_fwd(at::Tensor &q,   // (b, s_q, h, d) or (total_q, h, d) if there is cu_seqlens_q
        const at::Tensor &k,  // (b_k, s_k, h_k, d) or (total_k, h_k, d) if there is cu_seqlens_k or (num_pages, page_size, h_k, d) if there is page_table.
        const at::Tensor &v,  // (b_k, s_k, h_k, dv) or (total_k, h_k, dv) if there is cu_seqlens_k or (num_pages, page_size, h_k, dv) if there is page_table.
        std::optional<const at::Tensor> &k_new_,  // (b, s_k_new, h_k, d) or (total_k_new, h_k, d) if there is cu_seqlens_k_new
        std::optional<const at::Tensor> &v_new_,  // (b, s_k_new, h_k, dv) or (total_k_new, h_k, dv) if there is cu_seqlens_k_new
        std::optional<const at::Tensor> &q_v_,  // (b, s_q, h, dv) or (total_q_new, h, dv) if there is cu_seqlens_q
        std::optional<at::Tensor> &out_,  // (b, s_q, h, dv) or (total_q, h, dv) if there is cu_seqlens_q
        std::optional<const at::Tensor> &cu_seqlens_q_,  // b+1
        std::optional<const at::Tensor> &cu_seqlens_k_,  // b+1
        std::optional<const at::Tensor> &cu_seqlens_k_new_,  // b+1
        std::optional<const at::Tensor> &seqused_q_, // b. If given, only this many elements of each batch element's queries and outputs are used.
        std::optional<const at::Tensor> &seqused_k_, // b. If given, only this many elements of each batch element's keys are used.
        std::optional<int> max_seqlen_q_,
        // TODO: check if we need max_seqlen_k
        std::optional<int> max_seqlen_k_,
        std::optional<const at::Tensor> &page_table_, // (b_k, max_num_pages_per_seq)
        std::optional<const at::Tensor> &kv_batch_idx_, // b. indices to index into the KV cache
        std::optional<const at::Tensor> &leftpad_k_, // b
        std::optional<const at::Tensor> &rotary_cos_, // seqlen_ro x (rotary_dim / 2)
        std::optional<const at::Tensor> &rotary_sin_, // seqlen_ro x (rotary_dim / 2)
        std::optional<const at::Tensor> &seqlens_rotary_, // b
        std::optional<at::Tensor> &q_descale_,  // (b, h_k), not (b, h)
        std::optional<at::Tensor> &k_descale_,  // (b, h_k)
        std::optional<at::Tensor> &v_descale_,  // (b, h_k)
        float const softmax_scale,
        bool is_causal,
        int window_size_left,
        int window_size_right,
        float const softcap,
        bool const is_rotary_interleaved,   // if true, rotary combines indices 0 & 1, else indices 0 & rotary_dim / 2
        std::optional<at::Tensor> &scheduler_metadata_,  // (b + 1)
        std::optional<const at::Tensor> &device_scheduler_metadata_,
        std::optional<const at::Tensor> &host_scheduler_metadata_,
        int num_splits,
        std::optional<bool> pack_gqa_,
        int const sm_margin
        ) {

    auto dprops = at::cuda::getCurrentDeviceProperties();
    bool is_sm8x = dprops->major >= 8;
    TORCH_CHECK(is_sm8x, "FlashAttention only supports Ampere GPUs or newer.");

    auto q_type = q.scalar_type();
    TORCH_CHECK(q_type == at::ScalarType::Half || q_type == at::ScalarType::BFloat16 || q_type == at::ScalarType::Float8_e4m3fn,
                "FlashAttention only supports fp16, bf16, and fp8_e4m3 data type");
    if (dprops->major < 9) {
        TORCH_CHECK(q_type == at::ScalarType::Half || q_type == at::ScalarType::BFloat16,
                    "FlashAttention on Ampere/Ada cards only supports fp16 and bf16 data type");
    }
    TORCH_CHECK(k.scalar_type() == q_type, "query and key must have the same dtype");
    TORCH_CHECK(v.scalar_type() == q_type, "query and value must have the same dtype");

    CHECK_DEVICE(q); CHECK_DEVICE(k); CHECK_DEVICE(v);

    TORCH_CHECK(q.stride(-1) == 1, "Input tensor must have contiguous last dimension");
    TORCH_CHECK(k.stride(-1) == 1, "Input tensor must have contiguous last dimension");
    TORCH_CHECK(v.stride(-1) == 1, "Input tensor must have contiguous last dimension");

    at::Tensor page_table;
    const bool paged_KV = page_table_.has_value();
    if (paged_KV) {
        page_table = page_table_.value();
        CHECK_DEVICE(page_table);
        TORCH_CHECK(page_table.dtype() == torch::kInt32, "page_table must have dtype torch.int32");
        TORCH_CHECK(page_table.stride(-1) == 1, "page_table must have contiguous last dimension");
    }

    at::Tensor cu_seqlens_q;
    bool const is_varlen_q = cu_seqlens_q_.has_value();
    if (is_varlen_q) {
        cu_seqlens_q = cu_seqlens_q_.value();
        CHECK_DEVICE(cu_seqlens_q); CHECK_CONTIGUOUS(cu_seqlens_q);
        TORCH_CHECK(cu_seqlens_q.dtype() == torch::kInt32, "cu_seqlens_q must have dtype torch.int32");
        TORCH_CHECK(max_seqlen_q_.has_value(), "max_seqlen_q must be provided if cu_seqlens_q is provided");
    }
    at::Tensor cu_seqlens_k;
    bool const is_varlen_k = cu_seqlens_k_.has_value();
    if (is_varlen_k) {
        cu_seqlens_k = cu_seqlens_k_.value();
        CHECK_DEVICE(cu_seqlens_k); CHECK_CONTIGUOUS(cu_seqlens_k);
        TORCH_CHECK(cu_seqlens_k.dtype() == torch::kInt32, "cu_seqlens_k must have dtype torch.int32");
        TORCH_CHECK(max_seqlen_k_.has_value(), "max_seqlen_k must be provided if cu_seqlens_k is provided");
        TORCH_CHECK(!paged_KV, "If cu_seqlens_k is passed in, then page table is not supported");
        TORCH_CHECK(!kv_batch_idx_.has_value(), "If cu_seqlens_k is passed in, then page table is not supported");
    }

    auto const sizes = q.sizes();
    const int batch_size = !is_varlen_q ? sizes[0] : cu_seqlens_q.size(0) - 1;
    int seqlen_q = !is_varlen_q ? sizes[1] : max_seqlen_q_.value();
    int total_q = !is_varlen_q ? batch_size * sizes[1] : sizes[0];
    int num_heads = q.size(-2);
    int const head_size = q.size(-1);
    int const head_size_v = v.size(-1);
    int const max_num_pages_per_seq = !paged_KV ? 0 : page_table.size(1);
    int const num_pages = !paged_KV ? 0 : k.size(0);
    int const page_size = !paged_KV ? 1 : k.size(1);
    int const seqlen_k = !max_seqlen_k_.has_value() ? (!paged_KV ? k.size(1) : max_num_pages_per_seq * page_size) : max_seqlen_k_.value();
    int const total_k = !is_varlen_k ? batch_size * k.size(1) : k.size(0);
    int const num_heads_k = k.size(-2);
    int const batch_size_k = !paged_KV ? (!is_varlen_k ? k.size(0) : cu_seqlens_k.size(0) - 1) : page_table.size(0);
    if (!kv_batch_idx_.has_value()) {
        TORCH_CHECK(batch_size == batch_size_k, "batch_size must be equal to batch_size_k");
    }
    int const max_headdim = get_max_headdim();
    TORCH_CHECK(head_size <= max_headdim, "FlashAttention forward only supports head dimension at most " + std::to_string(max_headdim));
    TORCH_CHECK(num_heads % num_heads_k == 0, "Number of heads in key/value must divide number of heads in query");
    if (head_size_v != head_size) {
        TORCH_CHECK((head_size > 128 && head_size <= 192 && head_size_v > 96 && head_size_v <= 128) ||
                   (head_size <= 64 && head_size_v <= 512),
                   "If V headdim is different from Q/K dim, we only support Q/K headdim in (128, 192] and V headdim in (96, 128], "
                   "or (Q/K <= 64 and V <= 512).");
        TORCH_CHECK(dprops->major == 9, "Only Hopper supports different V headdim");
        if (head_size_v > 256) {
            TORCH_CHECK(q_type == at::ScalarType::Half || q_type == at::ScalarType::BFloat16,
                        "HeaddimV > 256 requires fp16 and bf16 data type");
        }
    }

    // This needs to go before kBlockM & kBlockN since we rely on the correct window_size and is_causal to set kBlockM
    // TODO: check this
    if (window_size_left >= seqlen_k - 1) { window_size_left = -1; }
    if (window_size_right >= seqlen_q - 1) { window_size_right = -1; }
    // causal=true is the same as causal=false in this case
    if (seqlen_q == 1 && window_size_left == -1 && window_size_right == -1) {
        // Special case of hdim 128 where we want causal to have kBlockN=128, better for pagedKV and TMA
        if ((head_size <= 64 || head_size > 128) || !paged_KV) {
            is_causal = false;
        }
    }
    if (is_causal) { window_size_right = 0; }
    // There's a case where is_causal=false, window_size=(-1, 0). Then set_params_fprop will set params.is_causal=true.
    // If we don't have is_causal here matching params.is_causal, we might get the wrong kBlockM.
    is_causal = window_size_left < 0 && window_size_right == 0;

    if (!is_varlen_q) {
        CHECK_SHAPE(q, batch_size, seqlen_q, num_heads, head_size);
    } else {
        CHECK_SHAPE(q, total_q, num_heads, head_size);
        CHECK_SHAPE(cu_seqlens_q, batch_size + 1);
    }
    if (!paged_KV) {
        if (!is_varlen_k) {
            CHECK_SHAPE(k, batch_size_k, seqlen_k, num_heads_k, head_size);
            CHECK_SHAPE(v, batch_size_k, seqlen_k, num_heads_k, head_size_v);
        } else {
            CHECK_SHAPE(k, total_k, num_heads_k, head_size);
            CHECK_SHAPE(v, total_k, num_heads_k, head_size_v);
            CHECK_SHAPE(cu_seqlens_k, batch_size + 1);
        }
    } else {
        CHECK_SHAPE(k, num_pages, page_size, num_heads_k, head_size);
        CHECK_SHAPE(v, num_pages, page_size, num_heads_k, head_size_v);
        CHECK_SHAPE(page_table, batch_size_k, max_num_pages_per_seq);
    }

    if (seqused_q_.has_value()){
        auto seqused_q = seqused_q_.value();
        TORCH_CHECK(seqused_q.dtype() == torch::kInt32, "seqused_q must have dtype int32");
        CHECK_DEVICE(seqused_q); CHECK_CONTIGUOUS(seqused_q);
        CHECK_SHAPE(seqused_q, batch_size);
    }
    if (seqused_k_.has_value()) {
        auto seqused_k = seqused_k_.value();
        TORCH_CHECK(seqused_k.dtype() == torch::kInt32, "seqused_k must have dtype int32");
        CHECK_DEVICE(seqused_k); CHECK_CONTIGUOUS(seqused_k);
        CHECK_SHAPE(seqused_k, batch_size);
    }

    if (leftpad_k_.has_value()) {
        auto leftpad_k = leftpad_k_.value();
        TORCH_CHECK(leftpad_k.dtype() == torch::kInt32, "leftpad_k must have dtype int32");
        CHECK_DEVICE(leftpad_k); CHECK_CONTIGUOUS(leftpad_k);
        CHECK_SHAPE(leftpad_k, batch_size);
    }

    // This is what we will template on
    bool const is_varlen = is_varlen_q || is_varlen_k || seqused_q_.has_value() || seqused_k_.has_value() || leftpad_k_.has_value();
    #ifdef FLASHATTENTION_DISABLE_VARLEN
        TORCH_CHECK(!is_varlen, "This flash attention build does not support varlen.");
    #endif

    int const alignment = q_type == torch::kFloat8_e4m3fn ? 16 : 8;
    TORCH_CHECK(head_size % alignment == 0, "head_size should be a multiple of " + std::to_string(alignment));
    TORCH_CHECK(head_size_v % alignment == 0, "head_size_v should be a multiple of " + std::to_string(alignment));

    auto opts = q.options();
    auto out_type = q_type == at::ScalarType::Float8_e4m3fn ? at::ScalarType::BFloat16 : q_type;
    at::Tensor out;
    if (out_.has_value()) {
        out = out_.value();
        TORCH_CHECK(out.scalar_type() == out_type, "For FP16/BF16 input, output must have the same dtype as inputs. For FP8 input, output must have dtype BF16");
        CHECK_DEVICE(out);
        TORCH_CHECK(out.stride(-1) == 1, "Output tensor must have contiguous last dimension");
        if (!is_varlen_q) {
            CHECK_SHAPE(out, batch_size, seqlen_q, num_heads, head_size_v);
        } else {
            CHECK_SHAPE(out, total_q, num_heads, head_size_v);
        }
    } else {
        out = !is_varlen_q
            ? torch::empty({batch_size, seqlen_q, num_heads, head_size_v}, opts.dtype(out_type))
            : torch::empty({total_q, num_heads, head_size_v}, opts.dtype(out_type));
    }

    auto round_multiple = [](int x, int m) { return (x + m - 1) / m * m; };
    int const head_size_rounded = round_up_headdim(head_size);
    int const head_size_v_rounded = head_size_v == head_size ? head_size_rounded : round_up_headdimv(head_size_v);
    int const seqlen_q_rounded = round_multiple(seqlen_q, 128);
    int const seqlen_k_rounded = round_multiple(seqlen_k, 128);

    // Otherwise the kernel will be launched from cuda:0 device
    // Cast to char to avoid compiler warning about narrowing
    at::cuda::CUDAGuard device_guard{(char)q.get_device()};

    at::Tensor softmax_lse;
    if (!is_varlen_q) {
        softmax_lse = torch::empty({batch_size, num_heads, seqlen_q}, opts.dtype(at::kFloat));
    } else {
        softmax_lse = torch::empty({num_heads, total_q}, opts.dtype(at::kFloat));
    }

    Flash_fwd_params params;
    set_params_fprop(params,
                     batch_size,
                     seqlen_q, seqlen_k,
                     seqlen_q_rounded, seqlen_k_rounded,
                     num_heads, num_heads_k,
                     head_size, head_size_rounded,
                     q, k, v, out,
                     !is_varlen_q ? nullptr : cu_seqlens_q.data_ptr(),
                     !is_varlen_k ? nullptr : cu_seqlens_k.data_ptr(),
                     seqused_q_.has_value() ? seqused_q_.value().data_ptr() : nullptr,
                     seqused_k_.has_value() ? seqused_k_.value().data_ptr() : nullptr,
                     softmax_lse.data_ptr(),
                     /*p_dropout=*/0.f,
                     softmax_scale,
                     window_size_left,
                     window_size_right,
                     softcap,
                     sm_margin);
    params.total_q = total_q;
    params.total_k = total_k;
    params.b_k = batch_size_k;
    params.dv = head_size_v;
    params.dv_rounded = head_size_v_rounded;
    if (leftpad_k_.has_value()) {  // This needs to be set before get_pagedkv_tma
        params.leftpad_k = static_cast<int *>(leftpad_k_.value().data_ptr());
    }
    if (paged_KV) {
        params.page_table = page_table.data_ptr<int>();
        params.page_table_batch_stride = page_table.stride(0);
    }
    params.page_size = page_size;
    params.num_pages = num_pages;

    if (k_new_.has_value()) {  // This needs to be set before get_pagedkv_tma
        at::Tensor k_new, v_new;
        TORCH_CHECK(v_new_.has_value(), "If k_new is supplied, v_new must also be passed in");
        TORCH_CHECK(seqused_k_.has_value(), "If k_new is supplied, seqlens_k must also be passed in");
        TORCH_CHECK(seqlen_q <= seqlen_k, "If k_new is supplied, it must have seqlen <= the seqlen of the KV cache");
        at::Tensor cu_seqlens_k_new;
        bool const is_varlen_k_new = cu_seqlens_k_new_.has_value();
        if (is_varlen_k_new) {
            cu_seqlens_k_new = cu_seqlens_k_new_.value();
            CHECK_DEVICE(cu_seqlens_k_new); CHECK_CONTIGUOUS(cu_seqlens_k_new);
            TORCH_CHECK(cu_seqlens_k_new.dtype() == torch::kInt32, "cu_seqlens_k_new must have dtype torch.int32");
        }
        k_new = k_new_.value();
        v_new = v_new_.value();
        TORCH_CHECK(k_new.dtype() == q_type, "k_new must have the same dtype as query");
        TORCH_CHECK(v_new.dtype() == q_type, "v_new must have the same dtype as query");
        CHECK_DEVICE(k_new); CHECK_DEVICE(v_new);
        TORCH_CHECK(k_new.stride(-1) == 1, "k_new tensor must have contiguous last dimension");
        TORCH_CHECK(v_new.stride(-1) == 1, "v_new tensor must have contiguous last dimension");
        // We don't need max_seqlen_k_new, so seqlen_k_new can be whatever when is_varlen_k_new
        int seqlen_k_new = !is_varlen_k_new ? k_new.size(1) : 0;
        int total_k_new = !is_varlen_k_new ? batch_size * k_new.size(1): k_new.size(0);
        if (!is_varlen_k_new) {
            CHECK_SHAPE(k_new, batch_size, seqlen_k_new, num_heads_k, head_size);
            CHECK_SHAPE(v_new, batch_size, seqlen_k_new, num_heads_k, head_size_v);
        } else {
            CHECK_SHAPE(k_new, total_k_new, num_heads_k, head_size);
            CHECK_SHAPE(v_new, total_k_new, num_heads_k, head_size_v);
            CHECK_SHAPE(cu_seqlens_k_new, batch_size + 1);
        }
        params.seqlen_knew = seqlen_k_new;
        params.total_knew = total_k_new;
        params.knew_ptr = k_new.data_ptr();
        params.vnew_ptr = v_new.data_ptr();
        // All stride are in elements, not bytes.
        params.knew_row_stride = k_new.stride(-3);
        params.vnew_row_stride = v_new.stride(-3);
        params.knew_head_stride = k_new.stride(-2);
        params.vnew_head_stride = v_new.stride(-2);
        if (!is_varlen_k_new) {
            params.knew_batch_stride = k_new.stride(0);
            params.vnew_batch_stride = v_new.stride(0);
        }
        if (is_varlen_k_new) {
            params.cu_seqlens_knew = static_cast<int*>(cu_seqlens_k_new.data_ptr());
        }
    }

    // 992 = 32 * 31 is the max supported batch in prepare_varlen_num_blocks kernel
    bool const use_dynamic_split = is_varlen && params.b <= 992;
    // Temporarily set num_splits_dynamic_ptr to 1 since get_num_splits checks it
    params.num_splits_dynamic_ptr = !use_dynamic_split ? nullptr : reinterpret_cast<int*>(1);

    params.pagedkv_tma = get_pagedkv_tma(params);
    // Determine if we should pack GQA before num_splits since it impacts use_one_mma_wg (in get_num_splits)
    params.pack_gqa = pack_gqa_.has_value() ? pack_gqa_.value() : get_pack_gqa(params);
    params.num_splits = num_splits <= 0 ? get_num_splits(params) : num_splits;
    // Always enable PackGQA for Split
    params.pack_gqa = params.num_splits > 1;

    // Assume streamk scheduling
    if (host_scheduler_metadata_) {
        auto host_metadata_ptr = reinterpret_cast<StreamKSchedulerDescisions const*>(host_scheduler_metadata_->data_ptr<uint8_t>());
        params.num_splits = host_metadata_ptr->max_num_peers;
        params.num_combine_blocks = host_metadata_ptr->num_combine_blocks;
        params.pack_gqa = host_metadata_ptr->pack_gqa;
        params.use_one_mma_wg = host_metadata_ptr->use_one_mma_wg;
        
        int num_work_tiles = host_metadata_ptr->num_work_tiles;
        assert(device_scheduler_metadata_.has_value());
        auto device_metadata_ptr = device_scheduler_metadata_->data_ptr<uint8_t>();

        auto [offsets, total_size] = get_device_metadata_offsets_and_size(
            params.num_sm, num_work_tiles, params.num_combine_blocks);

        params.work_tiles_ptr = reinterpret_cast<StreamKWorkTile*>(device_metadata_ptr);
        params.sm_work_tile_ind_ptr = reinterpret_cast<int*>(device_metadata_ptr + offsets.work_tiles_ind_ptr_offset);
        params.combine_tiles_ptr = reinterpret_cast<StreamKCombineTile*>(device_metadata_ptr + offsets.combine_tiles_offset);
    }

    // This needs to be set after get_num_splits
    at::Tensor tile_count_semaphore;  // Contains the semaphore and optionally num_splits_dynamic
    // We don't use the persistent scheduler if Split and not Varlen
    bool const scheduler_needs_semaphore = params.arch >= 90
        ? (((params.is_causal || params.is_local) && (params.num_splits == 1)) || is_varlen)
        : ((params.is_causal && !is_varlen) || (is_varlen && params.num_splits > 1));
    if (scheduler_needs_semaphore || use_dynamic_split) {
        int metadata_size = int(scheduler_needs_semaphore) + int(use_dynamic_split) * params.b;
        params.skip_scheduler_metadata_computation = scheduler_metadata_.has_value();
        if (scheduler_metadata_.has_value()) {
            at::Tensor scheduler_metadata = scheduler_metadata_.value();
            CHECK_DEVICE(scheduler_metadata);
            CHECK_SHAPE(scheduler_metadata, metadata_size);
            CHECK_CONTIGUOUS(scheduler_metadata);
            TORCH_CHECK(scheduler_metadata.dtype() == torch::kInt32, "scheduler_metadata must have dtype int32");
            tile_count_semaphore = scheduler_metadata;
        } else {
            tile_count_semaphore = torch::empty({metadata_size}, opts.dtype(torch::kInt32));
        }
        if (scheduler_needs_semaphore && !use_dynamic_split) {
            tile_count_semaphore.zero_();  // If varlen we'll manually do the zero-ing
        }
        params.tile_count_semaphore = scheduler_needs_semaphore ? tile_count_semaphore.data_ptr<int>() : nullptr;
        params.num_splits_dynamic_ptr = use_dynamic_split ? tile_count_semaphore.data_ptr<int>() + 1 : nullptr;
    }

    if (q_v_.has_value()) {
        TORCH_CHECK(head_size <= 64, "q_v is only supported for head_size <= 64");
        TORCH_CHECK(q_type == at::ScalarType::Half || q_type == at::ScalarType::BFloat16,
                    "q_v is only supported for fp16 and bf16 data type");
        TORCH_CHECK(params.arch == 90, "q_v is only supported for Hopper GPUs");
        at::Tensor q_v = q_v_.value();
        TORCH_CHECK(q_v.dtype() == q_type, "q_v must have the same dtype as query");
        CHECK_DEVICE(q_v);
        TORCH_CHECK(q_v.stride(-1) == 1, "q_v tensor must have contiguous last dimension");
        if (!is_varlen_q) {
            CHECK_SHAPE(q_v, batch_size, seqlen_q, num_heads, head_size_v);
        } else {
            CHECK_SHAPE(q_v, total_q, num_heads, head_size_v);
        }
        params.qv_ptr = q_v.data_ptr();
        // All stride are in elements, not bytes.
        params.qv_row_stride = q_v.stride(-3);
        params.qv_head_stride = q_v.stride(-2);
        if (!is_varlen_q) {
            params.qv_batch_stride = q_v.stride(0);
        }
    }

    if (rotary_cos_.has_value()) {
        TORCH_CHECK(k_new_.has_value(), "If rotary cos/sin are provided, new key / value to be appended to KV cache must also be provided");
        auto rotary_cos = rotary_cos_.value();
        CHECK_DEVICE(rotary_cos); CHECK_CONTIGUOUS(rotary_cos);
        params.rotary_dim = rotary_cos.size(1) * 2;
        TORCH_CHECK(params.rotary_dim <= head_size, "rotary_dim must be <= headdim");
        TORCH_CHECK(params.rotary_dim % 16 == 0, "Only rotary dimensions divisible by 16 are currently supported");
        const int seqlen_ro = rotary_cos.size(0);
        if (paged_KV) {
            TORCH_CHECK(seqlen_ro >= seqlen_k, "cos/sin seqlen must be at least the seqlen of KV cache");
        }
        CHECK_SHAPE(rotary_cos, seqlen_ro, params.rotary_dim / 2);
        TORCH_CHECK(rotary_cos.scalar_type() == q_type, "rotary_cos must have the same dtype as query");

        TORCH_CHECK(rotary_sin_.has_value(), "If rotary cos is provided, rotary sin must also be provided");
        auto rotary_sin = rotary_sin_.value();
        CHECK_DEVICE(rotary_sin); CHECK_CONTIGUOUS(rotary_sin);
        CHECK_SHAPE(rotary_sin, seqlen_ro, params.rotary_dim / 2);
        TORCH_CHECK(rotary_sin.scalar_type() == q_type, "rotary_cos must have the same dtype as query");
        params.rotary_cos_ptr = rotary_cos.data_ptr();
        params.rotary_sin_ptr = rotary_sin.data_ptr();
        params.is_rotary_interleaved = is_rotary_interleaved;
        if (seqlens_rotary_.has_value()) {
            at::Tensor seqlens_rotary = seqlens_rotary_.value();
            CHECK_DEVICE(seqlens_rotary); CHECK_CONTIGUOUS(seqlens_rotary);
            TORCH_CHECK(seqlens_rotary.dtype() == torch::kInt32, "seqlens_rotary must have dtype torch.int32");
            CHECK_SHAPE(seqlens_rotary, batch_size);
            params.seqlens_rotary = seqlens_rotary.data_ptr<int>();
        }
    } else {
        params.rotary_dim = 0;
    }

    if (kv_batch_idx_.has_value()) {
        auto kv_batch_idx = kv_batch_idx_.value();
        CHECK_DEVICE(kv_batch_idx); CHECK_CONTIGUOUS(kv_batch_idx);
        TORCH_CHECK(kv_batch_idx.scalar_type() == torch::kInt32, "kv_batch_idx must have dtype int32");
        params.kv_batch_idx = reinterpret_cast<int *>(kv_batch_idx.data_ptr());
    }

    at::Tensor out_accum, softmax_lse_accum;
    auto outaccum_type = at::ScalarType::Float;
    if (params.num_splits > 1) {
        TORCH_CHECK(params.num_splits <= 256, "num_splits > 256 not supported");
        if (!is_varlen_q) {
            out_accum = torch::empty({params.num_splits, batch_size, num_heads, seqlen_q, head_size_v}, opts.dtype(outaccum_type));
            softmax_lse_accum = torch::empty({params.num_splits, batch_size, num_heads, seqlen_q}, opts.dtype(at::kFloat));
            params.oaccum_batch_stride = out_accum.stride(1);
            params.lseaccum_batch_stride = softmax_lse_accum.stride(1);
        } else {
            out_accum = torch::empty({params.num_splits, num_heads, total_q, head_size_v}, opts.dtype(outaccum_type));
            softmax_lse_accum = torch::empty({params.num_splits, num_heads, total_q}, opts.dtype(at::kFloat));
        }
        params.is_fp32 = false;
        params.oaccum_ptr = out_accum.data_ptr();
        params.softmax_lseaccum_ptr = softmax_lse_accum.data_ptr();
        params.oaccum_split_stride = out_accum.stride(0);
        params.oaccum_row_stride = out_accum.stride(-2);
        params.oaccum_head_stride = out_accum.stride(-3);
        params.lseaccum_split_stride = softmax_lse_accum.stride(0);
        params.lseaccum_head_stride = softmax_lse_accum.stride(-2);
    }

    if (q_type == at::ScalarType::Float8_e4m3fn) {
        if (q_descale_.has_value()) {
            auto q_descale = q_descale_.value();
            CHECK_DEVICE(q_descale);
            CHECK_SHAPE(q_descale, batch_size, num_heads_k);
            params.q_descale_ptr = q_descale.data_ptr<float>();
            params.q_descale_batch_stride = q_descale.stride(0);
            params.q_descale_head_stride = q_descale.stride(1);
        } else {
            params.q_descale_ptr = nullptr;
        }
        if (k_descale_.has_value()) {
            auto k_descale = k_descale_.value();
            CHECK_DEVICE(k_descale);
            CHECK_SHAPE(k_descale, batch_size, num_heads_k);
            params.k_descale_ptr = k_descale.data_ptr<float>();
            params.k_descale_batch_stride = k_descale.stride(0);
            params.k_descale_head_stride = k_descale.stride(1);
        } else {
            params.k_descale_ptr = nullptr;
        }
        if (v_descale_.has_value()) {
            auto v_descale = v_descale_.value();
            CHECK_DEVICE(v_descale);
            CHECK_SHAPE(v_descale, batch_size, num_heads_k);
            params.v_descale_ptr = v_descale.data_ptr<float>();
            params.v_descale_batch_stride = v_descale.stride(0);
            params.v_descale_head_stride = v_descale.stride(1);
        } else {
            params.v_descale_ptr = nullptr;
        }
    }

    #ifdef FLASHATTENTION_DISABLE_LOCAL
    TORCH_CHECK(!params.is_local, "This flash attention build does not support local attention.");
    #endif
    #ifdef FLASHATTENTION_DISABLE_SOFTCAP
    TORCH_CHECK(params.softcap == 0.0, "This flash attention build does not support tanh softcapping.");
    #endif
    #ifdef FLASHATTENTION_DISABLE_SPLIT
    TORCH_CHECK(params.num_splits == 1, "This flash attention build does not support splits.");
    #endif
    #ifdef FLASHATTENTION_DISABLE_PACKGQA
    TORCH_CHECK(!params.pack_gqa || params.arch < 90 || (params.page_table && !params.pagedkv_tma) || params.num_splits > 1, "This flash attention build does not support pack_gqa.");
    #endif
    #ifdef FLASHATTENTION_DISABLE_PAGEDKV
    TORCH_CHECK(!(params.page_table && !params.pagedkv_tma), "This flash attention build does not support paged KV.");
    #endif
    #ifdef FLASHATTENTION_DISABLE_APPENDKV
    TORCH_CHECK(!k_new_.has_value(), "This flash attention build does not support appending KV.");
    #endif

    if (total_q > 0 && (total_k + params.total_knew) > 0 && num_heads_k > 0) {
        auto stream = at::cuda::getCurrentCUDAStream().stream();
        run_mha_fwd(params, stream);
        if (params.num_splits > 1) {
            if (out_type == at::ScalarType::BFloat16) {
                // Since we want output in BF16. Otherwise fwd_combine will output to FP16
                params.is_bf16 = true;
            }
            // Unless there's seqused_q, for the purpose of attn_combine, we can just treat it as batch=1
            // and seqlen = total_q, and don't need to dispatch to Varlen there.
            // However, with dynamic split, each row needs to know which batch it belongs to
            // to read the number of splits, so we just use the varlen version of combine kernel.
            // if (is_varlen_q && !seqused_q_.has_value()) {
            // if (is_varlen_q) {
            //     params.b = 1;
            //     params.seqlen_q = total_q;
            // }
            // This will zero out the semaphore if needed
            run_mha_fwd_combine(params, stream, true /*enable_pdl*/);
        } else if (scheduler_needs_semaphore && params.skip_scheduler_metadata_computation) {
            // need to zero out the semaphore in this case
            tile_count_semaphore.index({torch::indexing::Slice(0, 1)}).zero_();
        }
    } else if (total_q > 0 && num_heads_k > 0) {
        // If seqlen_k == 0, then we have an empty tensor. We need to set the output to 0.
        out.zero_();
        softmax_lse.fill_(std::numeric_limits<float>::infinity());
    }

    // return {out, softmax_lse};
    return {out, softmax_lse, out_accum, softmax_lse_accum};
}

void run_mha_bwd(Flash_bwd_params &params, cudaStream_t stream) {
    #ifndef FLASHATTENTION_DISABLE_BACKWARD
        // FP16_SWITCH(!params.is_bf16, [&] {
        //     HEADDIM_SWITCH(params.d, [&] {
        //         run_mha_bwd_<elem_type, kHeadDim>(params, stream);
        //     });
        // });
    ARCH_SWITCH(params.arch, Arch, [&] {
        SOFTCAP_SWITCH(params.softcap > 0.f, Has_softcap, [&] {
            if (!params.is_bf16) {
                #ifndef FLASHATTENTION_DISABLE_FP16
                #ifndef FLASHATTENTION_DISABLE_HDIM64
                if (params.d <= 64) { return run_mha_bwd_<Arch, cutlass::half_t, 64, Has_softcap>(params, stream); }
                #endif
                #ifndef FLASHATTENTION_DISABLE_HDIM96
                if (params.d <= 96) { return run_mha_bwd_<Arch, cutlass::half_t, 96, Has_softcap>(params, stream); }
                #endif
                #ifndef FLASHATTENTION_DISABLE_HDIM128
                if (params.d <= 128) { return run_mha_bwd_<Arch, cutlass::half_t, 128, Has_softcap>(params, stream); }
                #endif
                #ifndef FLASHATTENTION_DISABLE_HDIM192
                if (params.d <= 192) { return run_mha_bwd_<Arch, cutlass::half_t, 192, Has_softcap>(params, stream); }
                #endif
                #ifndef FLASHATTENTION_DISABLE_HDIM256
                if (params.d <= 256) { return run_mha_bwd_<Arch, cutlass::half_t, 256, Has_softcap>(params, stream); }
                #endif
                #else
                TORCH_CHECK(false, "This flash attention build does not support FP16.");
                #endif
            } else {
                #ifndef FLASHATTENTION_DISABLE_HDIM64
                if (params.d <= 64) { return run_mha_bwd_<Arch, cutlass::bfloat16_t, 64, Has_softcap>(params, stream); }
                #endif
                #ifndef FLASHATTENTION_DISABLE_HDIM96
                if (params.d <= 96) { return run_mha_bwd_<Arch, cutlass::bfloat16_t, 96, Has_softcap>(params, stream); }
                #endif
                #ifndef FLASHATTENTION_DISABLE_HDIM128
                if (params.d <= 128) { return run_mha_bwd_<Arch, cutlass::bfloat16_t, 128, Has_softcap>(params, stream); }
                #endif
                #ifndef FLASHATTENTION_DISABLE_HDIM192
                if (params.d <= 192) { return run_mha_bwd_<Arch, cutlass::bfloat16_t, 192, Has_softcap>(params, stream); }
                #endif
                #ifndef FLASHATTENTION_DISABLE_HDIM256
                if (params.d <= 256) { return run_mha_bwd_<Arch, cutlass::bfloat16_t, 256, Has_softcap>(params, stream); }
                #endif
            }
        });
    });
    #endif
}


// b: batch_size
// s_q: seqlen_q
// s_k: seqlen_k
// h: num_heads
// h_k: num_heads_k
// d: head_size
std::vector<at::Tensor> mha_bwd(
    const at::Tensor &dout,  // (b, s_q, h, d) or (total_q, h, d) if there is cu_seqlens_q
    const at::Tensor &q,     // (b, s_q, h, d) or (total_q, h, d) if there is cu_seqlens_q
    const at::Tensor &k,     // (b, s_k, h_k, d) or (total_k, h_k, d) if there is cu_seqlens_k
    const at::Tensor &v,     // (b, s_k, h_k, d) or (total_k, h_k, d) if there is cu_seqlens_k
    const at::Tensor &out,   // (b, s_q, h, d) or (total_q, h, d) if there is cu_seqlens_q
    const at::Tensor &softmax_lse,    // (b, h, s_q) or (h, total_q) if there is cu_seqlens_q
    std::optional<at::Tensor> &dq_,   // (b, s_q, h, d) or (total_q, h, d) if there is cu_seqlens_q
    std::optional<at::Tensor> &dk_,   // (b, s_k, h_k, d) or (total_k, h_k, d) if there is cu_seqlens_k
    std::optional<at::Tensor> &dv_,   // (b, s_k, h_k, d) or (total_k, h_k, d) if there is cu_seqlens_k
    std::optional<const at::Tensor> &cu_seqlens_q_,   // b+1
    std::optional<const at::Tensor> &cu_seqlens_k_,   // b+1
    std::optional<const at::Tensor> &seqused_q_, // b. If given, only this many elements of each batch element's queries and outputs are used.
    std::optional<const at::Tensor> &seqused_k_, // b. If given, only this many elements of each batch element's keys are used.
    std::optional<int> max_seqlen_q_,
    std::optional<int> max_seqlen_k_,
    float const softmax_scale,
    bool is_causal,
    int window_size_left,
    int window_size_right,
    float const softcap,
    bool const deterministic,
    int const sm_margin) {

    #ifdef FLASHATTENTION_DISABLE_BACKWARD
        TORCH_CHECK(false, "This flash attention build does not support backward.");
    #endif

    auto dprops = at::cuda::getCurrentDeviceProperties();
    bool is_sm8x = dprops->major >= 8;
    TORCH_CHECK(is_sm8x, "FlashAttention only supports Ampere GPUs or newer.");

    auto q_type = q.dtype();
    TORCH_CHECK(q_type == torch::kFloat16 || q_type == torch::kBFloat16,
                "FlashAttention only support fp16 and bf16 data type");
    TORCH_CHECK(k.dtype() == q_type, "query and key must have the same dtype");
    TORCH_CHECK(v.dtype() == q_type, "query and value must have the same dtype");
    TORCH_CHECK(out.dtype() == q_type, "query and out must have the same dtype");
    TORCH_CHECK(dout.dtype() == q_type, "query and dout must have the same dtype");

    CHECK_DEVICE(q); CHECK_DEVICE(k); CHECK_DEVICE(v);
    CHECK_DEVICE(out); CHECK_DEVICE(dout); CHECK_DEVICE(softmax_lse);

    TORCH_CHECK(q.stride(-1) == 1, "Input tensor must have contiguous last dimension");
    TORCH_CHECK(k.stride(-1) == 1, "Input tensor must have contiguous last dimension");
    TORCH_CHECK(v.stride(-1) == 1, "Input tensor must have contiguous last dimension");
    TORCH_CHECK(out.stride(-1) == 1, "out tensor must have contiguous last dimension");
    TORCH_CHECK(dout.stride(-1) == 1, "dout tensor must have contiguous last dimension");

    at::Tensor cu_seqlens_q;
    bool const is_varlen_q = cu_seqlens_q_.has_value();
    if (is_varlen_q) {
        cu_seqlens_q = cu_seqlens_q_.value();
        CHECK_DEVICE(cu_seqlens_q); CHECK_CONTIGUOUS(cu_seqlens_q);
        TORCH_CHECK(cu_seqlens_q.dtype() == torch::kInt32, "cu_seqlens_q must have dtype torch.int32");
        TORCH_CHECK(max_seqlen_q_.has_value(), "max_seqlen_q must be provided if cu_seqlens_q is provided");
    }
    at::Tensor cu_seqlens_k;
    bool const is_varlen_k = cu_seqlens_k_.has_value();
    if (is_varlen_k) {
        cu_seqlens_k = cu_seqlens_k_.value();
        CHECK_DEVICE(cu_seqlens_k); CHECK_CONTIGUOUS(cu_seqlens_k);
        TORCH_CHECK(cu_seqlens_k.dtype() == torch::kInt32, "cu_seqlens_k must have dtype torch.int32");
        TORCH_CHECK(max_seqlen_k_.has_value(), "max_seqlen_k must be provided if cu_seqlens_k is provided");
    }
    // This is what we will template on
    bool const is_varlen = is_varlen_q || is_varlen_k || seqused_q_.has_value() || seqused_k_.has_value();
    #ifdef FLASHATTENTION_DISABLE_VARLEN
        TORCH_CHECK(!is_varlen, "This flash attention build does not support varlen.");
    #endif

    auto const sizes = q.sizes();
    int const batch_size = !is_varlen_q ? sizes[0] : cu_seqlens_q.size(0) - 1;
    int const seqlen_q = !is_varlen_q ? sizes[1] : max_seqlen_q_.value();
    int const total_q = !is_varlen_q ? batch_size * sizes[1] : sizes[0];
    int const num_heads = q.size(-2);
    int const head_size = q.size(-1);
    int const seqlen_k = !is_varlen_k ? k.size(1) : max_seqlen_k_.value();
    int const total_k = !is_varlen_k ? batch_size * k.size(1) : k.size(0);
    int const num_heads_k = k.size(-2);
    TORCH_CHECK(head_size % 8 == 0, "head_size should be a multiple of 8");
    int const max_headdim = get_max_headdim();
    TORCH_CHECK(head_size <= max_headdim, "FlashAttention forward only supports head dimension at most " + std::to_string(max_headdim));
    TORCH_CHECK(num_heads % num_heads_k == 0, "Number of heads in key/value must divide number of heads in query");

    // This needs to go before kBlockM & kBlockN since we rely on the correct window_size and is_causal to set kBlockM
    if (window_size_left >= seqlen_k - 1) { window_size_left = -1; }
    if (window_size_right >= seqlen_q - 1) { window_size_right = -1; }
    if (is_causal) { window_size_right = 0; }
    // There's a case where is_causal=false, window_size=(-1, 0). Then set_params_bprop will set params.is_causal=true.
    // If we don't have is_causal here matching params.is_causal, we might get the wrong kBlockM (and cause IMA).
    is_causal = window_size_left < 0 && window_size_right == 0;

    int const arch = at::cuda::getCurrentDeviceProperties()->major * 10 + at::cuda::getCurrentDeviceProperties()->minor;
    int const head_size_rounded = round_up_headdim(head_size);
    // Very important that these match the kernel configs
    bool const is_local = (window_size_left >= 0 || window_size_right >= 0) && !is_causal;
    int const kBlockM_sm90 = head_size_rounded <= 64 ? (is_causal && softcap > 0.0 ? 96 : 128)
        : (head_size_rounded <= 96 ? 64
           : (head_size_rounded <= 128 ? (is_causal || is_local || softcap > 0.0 ? 64 : 80)
              : 64));
    int const kBlockM_sm80 = head_size_rounded <= 64 ? 128 : 64;
    int const kBlockM_sm86 = head_size_rounded <= 192 ? 64 : 32;
    int const kBlockM = arch >= 90 ? kBlockM_sm90 : (arch == 86 || arch == 89 ? kBlockM_sm86 : kBlockM_sm80);
    int const kBlockN_sm90 = head_size_rounded <= 128
        ? 128
        : (head_size_rounded <= 192 ? 96 : 80);
    int const kBlockN_sm80 = head_size_rounded <= 128
        ? 128
        : (head_size_rounded <= 192 ? 80 : 64);
    int const kBlockN_sm86 = head_size_rounded <= 64 ? 128
        : (head_size_rounded <= 96 ? 128
           : (head_size_rounded <= 128 ? 96
              : (head_size_rounded <= 192 ? 64 : 64)));
    int const kBlockN = arch >= 90 ? kBlockN_sm90 : (arch == 86 || arch == 89 ? kBlockN_sm86 : kBlockN_sm80);
    auto round_multiple = [](int x, int m) { return (x + m - 1) / m * m; };
    int const seqlen_q_rounded = round_multiple(seqlen_q, kBlockM);
    int const seqlen_k_rounded = round_multiple(seqlen_k, kBlockN);
    int const total_q_padded_rounded = round_multiple(total_q + batch_size * kBlockM, kBlockM);
    int const total_k_padded_rounded = round_multiple(total_k + batch_size * kBlockN, kBlockN);

    if (!is_varlen_q) {
        CHECK_SHAPE(q, batch_size, seqlen_q, num_heads, head_size);
        CHECK_SHAPE(out, batch_size, seqlen_q, num_heads, head_size);
        CHECK_SHAPE(dout, batch_size, seqlen_q, num_heads, head_size);
    } else {
        CHECK_SHAPE(q, total_q, num_heads, head_size);
        CHECK_SHAPE(out, total_q, num_heads, head_size);
        CHECK_SHAPE(dout, total_q, num_heads, head_size);
        CHECK_SHAPE(cu_seqlens_q, batch_size + 1);
    }
    if (!is_varlen_k) {
        CHECK_SHAPE(k, batch_size, seqlen_k, num_heads_k, head_size);
        CHECK_SHAPE(v, batch_size, seqlen_k, num_heads_k, head_size);
    } else {
        CHECK_SHAPE(k, total_k, num_heads_k, head_size);
        CHECK_SHAPE(v, total_k, num_heads_k, head_size);
        CHECK_SHAPE(cu_seqlens_k, batch_size + 1);
    }

    if (seqused_q_.has_value()){
        auto seqused_q = seqused_q_.value();
        TORCH_CHECK(seqused_q.dtype() == torch::kInt32, "seqused_q must have dtype int32");
        CHECK_DEVICE(seqused_q); CHECK_CONTIGUOUS(seqused_q);
        CHECK_SHAPE(seqused_q, batch_size);
    }
    if (seqused_k_.has_value()){
        auto seqused_k = seqused_k_.value();
        TORCH_CHECK(seqused_k.dtype() == torch::kInt32, "seqused_k must have dtype int32");
        CHECK_DEVICE(seqused_k); CHECK_CONTIGUOUS(seqused_k);
        CHECK_SHAPE(seqused_k, batch_size);
    }

    at::Tensor dq, dk, dv;
    if (dq_.has_value()) {
        dq = dq_.value();
        TORCH_CHECK(dq.dtype() == q_type, "dq must have the same dtype as q");
        CHECK_DEVICE(dq);
        TORCH_CHECK(dq.stride(-1) == 1, "dq must have contiguous last dimension");
        if (!is_varlen_q) {
            CHECK_SHAPE(dq, batch_size, seqlen_q, num_heads, head_size);
        } else {
            CHECK_SHAPE(dq, total_q, num_heads, head_size);
        }
    } else {
        dq = torch::empty_like(q);
    }
    if (dk_.has_value()) {
        dk = dk_.value();
        TORCH_CHECK(dk.dtype() == q_type, "dk must have the same dtype as q");
        CHECK_DEVICE(dk);
        TORCH_CHECK(dk.stride(-1) == 1, "dk must have contiguous last dimension");
        if (!is_varlen_k) {
            CHECK_SHAPE(dk, batch_size, seqlen_k, num_heads_k, head_size);
        } else {
            CHECK_SHAPE(dk, total_k, num_heads_k, head_size);
        }
    } else {
        dk = torch::empty_like(k);
    }
    if (dv_.has_value()) {
        dv = dv_.value();
        TORCH_CHECK(dv.dtype() == q_type, "dv must have the same dtype as q");
        CHECK_DEVICE(dv);
        TORCH_CHECK(dv.stride(-1) == 1, "dv must have contiguous last dimension");
        if (!is_varlen_k) {
            CHECK_SHAPE(dv, batch_size, seqlen_k, num_heads_k, head_size);
        } else {
            CHECK_SHAPE(dv, total_k, num_heads_k, head_size);
        }
    } else {
        dv = torch::empty_like(v);
    }

    // Otherwise the kernel will be launched from cuda:0 device
    // Cast to char to avoid compiler warning about narrowing
    at::cuda::CUDAGuard device_guard{(char)q.get_device()};

    auto opts = q.options();
    // Need softmax_d to have total_q_padded_rounded since we want its address to be aligned by 16/8 bytes for TMA / LDG.64
    at::Tensor softmax_d, softmax_lse_log2;
    if (!is_varlen) {
        // Need softmax_d to have seqlen_q_rounded since we want its address to be aligned by 16/8 bytes for TMA / LDG.64
        softmax_d = torch::empty({batch_size, num_heads, seqlen_q_rounded}, opts.dtype(at::kFloat));
        softmax_lse_log2 = torch::empty({batch_size, num_heads, seqlen_q_rounded}, opts.dtype(at::kFloat));
    } else {
        softmax_d = torch::empty({num_heads, total_q_padded_rounded}, opts.dtype(at::kFloat));
        softmax_lse_log2 = torch::empty({num_heads, total_q_padded_rounded}, opts.dtype(at::kFloat));
    }
    at::Tensor dq_accum, dk_accum, dv_accum;
    if (!is_varlen) {
        dq_accum = torch::empty({batch_size, num_heads, seqlen_q_rounded * head_size_rounded}, opts.dtype(at::kFloat));
    } else {
        dq_accum = torch::empty({num_heads, total_q_padded_rounded * head_size_rounded}, opts.dtype(at::kFloat));
    }
    if (num_heads_k != num_heads) {  // MQA / GQA
        if (!is_varlen) {
            dk_accum = torch::zeros({batch_size, num_heads_k, seqlen_k_rounded * head_size_rounded}, opts.dtype(at::kFloat));
            dv_accum = torch::zeros({batch_size, num_heads_k, seqlen_k_rounded * head_size_rounded}, opts.dtype(at::kFloat));
        } else {
            dk_accum = torch::zeros({num_heads_k, total_k_padded_rounded, head_size_rounded}, opts.dtype(at::kFloat));
            dv_accum = torch::zeros({num_heads_k, total_k_padded_rounded, head_size_rounded}, opts.dtype(at::kFloat));
        }
    }

    Flash_bwd_params params;
    set_params_dgrad(params,
                     batch_size,
                     seqlen_q, seqlen_k,
                     seqlen_q_rounded, seqlen_k_rounded,
                     num_heads, num_heads_k,
                     head_size, head_size_rounded,
                     q, k, v, out,
                     dout, dq, dk, dv,
                     !is_varlen_q ? nullptr : cu_seqlens_q.data_ptr(),
                     !is_varlen_k ? nullptr : cu_seqlens_k.data_ptr(),
                     seqused_q_.has_value() ? seqused_q_.value().data_ptr() : nullptr,
                     seqused_k_.has_value() ? seqused_k_.value().data_ptr() : nullptr,
                     dq_accum.data_ptr(),
                     num_heads_k != num_heads ? dk_accum.data_ptr() : nullptr,
                     num_heads_k != num_heads ? dv_accum.data_ptr() : nullptr,
                     softmax_lse.data_ptr(),
                     softmax_d.data_ptr(),
                     /*p_dropout=*/0.f,
                     softmax_scale,
                     window_size_left,
                     window_size_right,
                     softcap,
                     deterministic,
                     sm_margin);
    params.total_q = total_q;
    params.total_k = total_k;
    params.softmax_lse_log2_ptr = softmax_lse_log2.data_ptr();
    params.dv = head_size;  // We don't support hdim_v being different from hdim_qk for now

    // auto tile_count_semaphore = (params.is_causal || params.is_local) ? torch::zeros({1}, opts.dtype(torch::kInt32)) : torch::empty({1}, opts.dtype(torch::kInt32));
    // params.tile_count_semaphore = tile_count_semaphore.data_ptr<int>();
    // Will be zero'ed out in the backward preprocess kernel
    at::Tensor dq_semaphore = torch::empty({(seqlen_q + kBlockM - 1) / kBlockM, batch_size, num_heads}, opts.dtype(torch::kInt32));
    params.dq_semaphore = dq_semaphore.data_ptr<int>();
    if (num_heads_k != num_heads && params.deterministic) {
        // TODO: do we need to zero them out?
        at::Tensor dk_semaphore = torch::empty({(seqlen_k + kBlockN - 1) / kBlockN, batch_size, num_heads_k}, opts.dtype(torch::kInt32));
        at::Tensor dv_semaphore = torch::empty({(seqlen_k + kBlockN - 1) / kBlockN, batch_size, num_heads_k}, opts.dtype(torch::kInt32));
        params.dk_semaphore = dk_semaphore.data_ptr<int>();
        params.dv_semaphore = dv_semaphore.data_ptr<int>();
    }

    #ifdef FLASHATTENTION_DISABLE_LOCAL
    TORCH_CHECK(!params.is_local, "This flash attention build does not support local attention.");
    #endif
    #ifdef FLASHATTENTION_DISABLE_SOFTCAP
    TORCH_CHECK(params.softcap == 0.0, "This flash attention build does not support tanh softcapping.");
    #endif

    if (total_q > 0 && total_k > 0 && num_heads_k > 0) {
        auto stream = at::cuda::getCurrentCUDAStream().stream();
        run_mha_bwd(params, stream);
    } else if (total_k > 0 && num_heads_k > 0) {
        // If seqlen_q == 0, then we have an empty tensor. We need to set the output to 0.
        dk.zero_();
        dv.zero_();
        softmax_d.zero_();
    } else if (total_q > 0 && num_heads_k > 0) {
        dq.zero_();
        softmax_d.zero_();
    }

    return { dq, dk, dv, softmax_d, softmax_lse_log2, dq_accum, dk_accum, dv_accum };
}

std::vector<at::Tensor>
mha_combine(const at::Tensor &out_partial,         // num_splits x batch_size x seqlen x num_heads x head_size
            const at::Tensor &lse_partial,         // num_splits x batch_size x seqlen x num_heads
            std::optional<at::Tensor> out_,        // batch_size x seqlen x num_heads x head_size
            std::optional<at::ScalarType> out_dtype_
            ) {

    auto dprops = at::cuda::getCurrentDeviceProperties();
    bool is_sm8x = dprops->major >= 8;
    TORCH_CHECK(is_sm8x, "Attention combine function only supports Ampere GPUs or newer.");

    auto out_partial_type = out_partial.scalar_type();
    TORCH_CHECK(out_partial_type == at::ScalarType::Float, "Attention combine function only support fp32 data type");
    TORCH_CHECK(lse_partial.scalar_type() == at::ScalarType::Float, "Attention combine function only support fp32 data type");

    CHECK_DEVICE(out_partial); CHECK_DEVICE(lse_partial);

    TORCH_CHECK(out_partial.stride(-1) == 1, "Input tensor must have contiguous last dimension");
    TORCH_CHECK(lse_partial.stride(-2) == 1, "LSE tensor must be contiguous in the seqlen dimension");

    const auto sizes = out_partial.sizes();

    const int num_splits = sizes[0];
    const int batch_size = sizes[1];
    const int seqlen = sizes[2];
    const int num_heads = sizes[3];
    const int head_size_og = sizes[4];
    TORCH_CHECK(num_splits <= 256, "FlashAttention combine only supports num_splits at most 256");

    CHECK_SHAPE(out_partial, num_splits, batch_size, seqlen, num_heads, head_size_og);
    CHECK_SHAPE(lse_partial, num_splits, batch_size, seqlen, num_heads);

    int const alignment = 4;
    at::Tensor out_partial_padded;
    auto pad = [](at::Tensor x, int alignment) {
        return x.size(-1) % alignment == 0 ? x : torch::nn::functional::pad(x, torch::nn::functional::PadFuncOptions({0, alignment - x.size(-1) % alignment}));
    };
    out_partial_padded = pad(out_partial, alignment);

    auto round_multiple = [](int x, int m) { return (x + m - 1) / m * m; };
    const int head_size = round_multiple(head_size_og, alignment);

    auto opts = out_partial.options();
    at::ScalarType out_type = out_dtype_.value_or(out_partial.scalar_type());
    TORCH_CHECK(out_type == at::ScalarType::Float || out_type == at::ScalarType::BFloat16 || out_type == at::ScalarType::Half, "Output type must be FP32, FP16 or BF16");
    at::Tensor out;
    if (out_.has_value()) {
        out = out_.value();
        TORCH_CHECK(out.scalar_type() == out_type);
        CHECK_DEVICE(out);
        TORCH_CHECK(out.stride(-1) == 1, "Output tensor must have contiguous last dimension");
        CHECK_SHAPE(out, batch_size, seqlen, num_heads, head_size_og);
        if (head_size_og % alignment != 0) {
            out = torch::empty({batch_size, seqlen, num_heads, head_size}, opts.dtype(out_type));
        }
    } else {
        out = torch::empty({batch_size, seqlen, num_heads, head_size}, opts.dtype(out_type));
    }

    // Otherwise the kernel will be launched from cuda:0 device
    // Cast to char to avoid compiler warning about narrowing
    at::cuda::CUDAGuard device_guard{(char)out_partial.get_device()};

    auto softmax_lse = torch::empty({batch_size, num_heads, seqlen}, opts.dtype(at::kFloat)).transpose(1, 2);

    Flash_fwd_params params {};  // Need to reset the params to set everything to zero
    params.is_fp32 = out_type == at::ScalarType::Float;
    params.is_bf16 = out_type == at::ScalarType::BFloat16;
    params.oaccum_ptr = out_partial_padded.data_ptr();
    params.softmax_lseaccum_ptr = lse_partial.data_ptr();
    params.o_ptr = out.data_ptr();
    params.softmax_lse_ptr = softmax_lse.data_ptr();
    params.b = batch_size;
    params.h = num_heads;
    params.seqlen_q = seqlen;
    params.dv = head_size;
    params.num_splits = num_splits;
    params.oaccum_split_stride = out_partial_padded.stride(0);
    params.oaccum_row_stride = out_partial_padded.stride(2);
    params.oaccum_head_stride = out_partial_padded.stride(3);
    params.oaccum_batch_stride = out_partial_padded.stride(1);
    params.lseaccum_split_stride = lse_partial.stride(0);
    params.lseaccum_head_stride = lse_partial.stride(3);
    params.lseaccum_batch_stride = lse_partial.stride(1);
    params.o_row_stride = out.stride(1);
    params.o_head_stride = out.stride(2);
    params.o_batch_stride = out.stride(0);
    params.arch = at::cuda::getCurrentDeviceProperties()->major * 10 + at::cuda::getCurrentDeviceProperties()->minor;

    if (seqlen > 0 && batch_size > 0) {
        auto stream = at::cuda::getCurrentCUDAStream().stream();
        run_mha_fwd_combine(params, stream, false /*enable_pdl*/);
    }

    at::Tensor out_padded = out;
    if (head_size_og % alignment != 0) {
        out = out.index({"...", torch::indexing::Slice(torch::indexing::None, head_size_og)});
        // if (out_.has_value()) { out_.value().copy_(out); }
    }

    return {out, softmax_lse};
}

#ifndef FLASHATTENTION_DISABLE_PYBIND

#include <torch/python.h>

PYBIND11_MODULE(TORCH_EXTENSION_NAME, m) {
    m.doc() = "FlashAttention";
    m.def("fwd", &mha_fwd, "Forward pass");
    m.def("bwd", &mha_bwd, "Backward pass");
    m.def("fwd_combine", &mha_combine, "Combine partial attention outputs");
    m.def("get_scheduler_metadata", &mha_fwd_get_scheduler_metadata, "Get scheduler metadata for varlen forward pass");
}

#endif<|MERGE_RESOLUTION|>--- conflicted
+++ resolved
@@ -432,12 +432,7 @@
     // params.page_table must already be set
     // This needs to match the kernel configs
     bool varlen = params.cu_seqlens_q || params.cu_seqlens_k || params.seqused_q || params.seqused_k || params.leftpad_k;
-<<<<<<< HEAD
-    bool use_one_mma_wg = params.seqlen_q * (!params.pack_gqa ? 1 : params.h / params.h_k) <= 64;
-    auto kBlockMN_kernel_args_sm90 = tile_size_fwd_sm90(params.d_rounded, params.dv_rounded, params.is_causal, params.is_local, params.is_e4m3 ? 1 : 2 /*element_size*/, false /*v_colmajor*/, params.page_table && !params.pagedkv_tma, params.softcap > 0.f, use_one_mma_wg);
-=======
     auto kBlockMN_kernel_args_sm90 = tile_size_fwd_sm90(params.d_rounded, params.dv_rounded, params.is_causal, params.is_local, params.is_e4m3 ? 1 : 2 /*element_size*/, false /*v_colmajor*/, params.page_table && !params.pagedkv_tma, params.softcap > 0.f, use_one_mma_wg(params));
->>>>>>> 8798f277
     // Strictly speaking we need to pass in (varlen && params.num_splits > 1) but num_splits
     // has not been set here. It's OK though because we might just underestimate kBlockN a bit
     auto kBlockMN_kernel_args_sm8x = tile_size_fwd_sm8x(params.arch == 86 || params.arch == 89, params.d_rounded, params.dv_rounded, params.is_causal, params.is_local, params.is_e4m3 ? 1 : 2 /*element_size*/, params.page_table, varlen, params.softcap > 0.f, params.knew_ptr);
@@ -594,13 +589,7 @@
     num_splits = use_stream_k ? 2 : num_splits;
 
     params.pagedkv_tma = get_pagedkv_tma(params);
-<<<<<<< HEAD
-    params.num_splits = num_splits <= 0 ? get_num_splits(params) : num_splits;
-
-    // Always enable PackGQA for Split, and get_pack_gqa requires params.num_splits to decide
-=======
     // Determine if we should pack GQA before num_splits since it impacts use_one_mma_wg (in get_num_splits)
->>>>>>> 8798f277
     params.pack_gqa = pack_gqa_.has_value() ? pack_gqa_.value() : get_pack_gqa(params);
     params.num_splits = num_splits <= 0 ? get_num_splits(params) : num_splits;
     // Always enable PackGQA for Split
@@ -617,7 +606,6 @@
     at::Tensor device_metadata;  // Contains the semaphore and optionally num_splits_dynamic
     at::Tensor host_metadata;
 
-<<<<<<< HEAD
     bool const scheduler_needs_semaphore = (params.arch >= 90 || params.num_splits > 1) && !use_stream_k;
 
     if (scheduler_needs_semaphore) {
@@ -629,7 +617,8 @@
             params.is_e4m3 ? 1 : 2, false /*v_colmajor*/, true /*pagedkv*/, params.pagedkv_tma,
             params.softcap, params.seqlen_knew > 0
         );
-=======
+    }
+
     if (params.num_splits_dynamic_ptr) {
         auto kBlockMN_kernel_args_sm90 = tile_size_fwd_sm90(params.d_rounded, params.dv_rounded, params.is_causal, params.is_local, params.is_e4m3 ? 1 : 2 /*element_size*/, false /*v_colmajor*/, params.page_table && !params.pagedkv_tma, params.softcap > 0.f, use_one_mma_wg(params));
         auto kBlockMN_kernel_args_sm8x = tile_size_fwd_sm8x(params.arch == 86 || params.arch == 89, params.d_rounded, params.dv_rounded, params.is_causal, params.is_local, params.is_e4m3 ? 1 : 2 /*element_size*/, params.page_table, is_varlen && params.num_splits > 1, params.softcap > 0.f, params.knew_ptr);
@@ -638,30 +627,8 @@
         auto stream = at::cuda::getCurrentCUDAStream().stream();
         prepare_varlen_num_blocks(params, stream, params.pack_gqa, kBlockM, kBlockN, false /*enable_pdl*/);
         CHECK_CUDA_KERNEL_LAUNCH();
->>>>>>> 8798f277
-    }
-
-    // if (scheduler_needs_semaphore || use_stream_k) {
-    //     tile_count_semaphore = torch::empty({int(scheduler_needs_semaphore) + int(use_stream_k) * params.b}, opts.dtype(torch::kInt32));
-    //     if (scheduler_needs_semaphore) {
-    //         if (!use_stream_k) { tile_count_semaphore.zero_(); }  // If varlen we'll manually do the zero-ing
-    //         params.tile_count_semaphore = tile_count_semaphore.data_ptr<int>();
-    //     } else {
-    //         params.tile_count_semaphore = nullptr;
-    //     }
-    //     params.num_splits_dynamic_ptr = use_stream_k ? tile_count_semaphore.data_ptr<int>() + 1 : nullptr;
-    // }
-
-    // if (params.num_splits_dynamic_ptr) {
-    //     auto kBlockMN_kernel_args_sm90 = tile_size_fwd_sm90(params.d_rounded, params.dv_rounded, params.is_causal, params.is_local, params.is_e4m3 ? 1 : 2 /*element_size*/, false /*v_colmajor*/, params.page_table && !params.pagedkv_tma, params.softcap > 0.f);
-    //     auto kBlockMN_kernel_args_sm8x = tile_size_fwd_sm8x(params.arch == 86 || params.arch == 89, params.d_rounded, params.dv_rounded, params.is_causal, params.is_local, params.is_e4m3 ? 1 : 2 /*element_size*/, params.page_table, is_varlen && params.num_splits > 1, params.softcap > 0.f, params.knew_ptr);
-    //     int const kBlockM = params.arch >= 90 ? std::get<0>(kBlockMN_kernel_args_sm90) : std::get<0>(kBlockMN_kernel_args_sm8x);
-    //     int const kBlockN = params.arch >= 90 ? std::get<1>(kBlockMN_kernel_args_sm90) : std::get<1>(kBlockMN_kernel_args_sm8x);
-    //     auto stream = at::cuda::getCurrentCUDAStream().stream();
-    //     prepare_varlen_num_blocks(params, stream, params.pack_gqa, kBlockM, kBlockN, false /*enable_pdl*/);
-    //     CHECK_CUDA_KERNEL_LAUNCH();
-    // }
-    return {device_metadata, host_metadata};
+    }
+    return tile_count_semaphore;
 }
 
 // b: batch_size
