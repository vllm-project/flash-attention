/******************************************************************************
 * Copyright (c) 2024, Jay Shah, Ganesh Bikshandi, Ying Zhang, Vijay Thakkar, Pradeep Ramani, Tri Dao.
 ******************************************************************************/

#pragma once

#include "cutlass/fast_math.h"
#include "cutlass/arch/barrier.h"

#include "named_barrier.hpp"
#include "utils.h"

namespace flash {

///////////////////////////////////////////////////////////////////////////////

// Host side kernel arguments
struct TileSchedulerArguments {
    // num_head is num_head_q if not PackGQA, else num_head_k
    int const num_blocks, num_head, num_batch, num_splits;
    int const qhead_per_khead;
    int const seqlen;  // Only used if Varlen and cu_seqlens == nullptr and seqused == nullptr
    int const seqlen_k, headdim, headdim_v, element_size;  // Used to calculate L2 swizzling
    int* const tile_count_semaphore = nullptr;
    int const* const cu_seqlens = nullptr;
    int const* const seqused = nullptr;
    // int const* const num_m_blocks_ptr = nullptr;
    int const* const num_splits_dynamic_ptr = nullptr;
};

///////////////////////////////////////////////////////////////////////////////

template<bool Varlen=false, bool Split=false, bool PackGQA=false, int kBlock=128>
class SingleTileScheduler {

public:

    using SharedStorage = int;

    // Device side kernel params
    struct Params {
        int const num_blocks, num_head, num_batch, num_splits;
        int const qhead_per_khead;
        int const seqlen;
        cutlass::FastDivmod nsplits_divmod;
        int const* const cu_seqlens;
        int const* const seqused;
        int const* const num_splits_dynamic_ptr = nullptr;
    };

    static Params
    to_underlying_arguments(TileSchedulerArguments const& args) {
        assert(!Split || !Varlen || args.num_splits_dynamic_ptr != nullptr);
        assert(!Split || !Varlen || args.num_splits < (1 << 16)); // We use the top 16 bits to store num_splits
        return {args.num_blocks, args.num_head, args.num_batch, !Split ? 1 : args.num_splits,
                args.qhead_per_khead, args.seqlen,
                cutlass::FastDivmod(!Split ? 1 : args.num_splits),
                !Varlen ? nullptr : args.cu_seqlens, !Varlen ? nullptr : args.seqused,
                args.num_splits_dynamic_ptr};
    }

    static dim3
    get_grid_shape(Params const& params, int num_sm) {
        return {uint32_t(params.num_blocks), uint32_t((!Split ? 1 : params.num_splits) * params.num_head), uint32_t(params.num_batch)};
    }

    struct WorkTileInfo {
        int block_idx = 0;
        int bidh = 0;
        int bidb = 0;
        int split_idx = 0;

        CUTLASS_DEVICE
        bool
        is_valid(Params const& params) const {
            return bidb >= 0;
        }

        CUTLASS_DEVICE
        cute::tuple<int32_t, int32_t, int32_t, int32_t>
        get_block_coord(Params const& params) const {
            return {block_idx, bidh, bidb, !Split ? 0 : split_idx};
        }

    };

    CUTLASS_DEVICE
    SingleTileScheduler(SharedStorage* const smem_scheduler) { }

    template<bool IsProducerWarp=false>
    CUTLASS_DEVICE
    WorkTileInfo
    get_initial_work(Params const& params) const {
        WorkTileInfo work_info {int(blockIdx.x), int(blockIdx.y), int(blockIdx.z), 0};
        if constexpr (Split) {
            int split_idx;
            work_info.bidh = params.nsplits_divmod.divmod(split_idx, work_info.bidh);
            work_info.split_idx = split_idx;
        }
        bool is_valid_tile = true;
        if constexpr (Varlen) {
            int seqlen = params.seqused
                ? params.seqused[work_info.bidb]
                : (params.cu_seqlens ? params.cu_seqlens[work_info.bidb + 1] - params.cu_seqlens[work_info.bidb] : params.seqlen);
            if constexpr (PackGQA) { seqlen *= params.qhead_per_khead; }
            is_valid_tile = work_info.block_idx * kBlock < seqlen;
        }
        if constexpr (Varlen && Split) {
            int num_splits_dynamic = params.num_splits_dynamic_ptr ? params.num_splits_dynamic_ptr[work_info.bidb] : params.num_splits;
<<<<<<< HEAD
            // Use the top 16 bits to store num_splits
            work_info.split_idx |= (num_splits_dynamic << 16);
            is_valid_tile &= work_info.split_idx < num_splits_dynamic;
=======
            is_valid_tile &= work_info.split_idx < num_splits_dynamic;
            // Use the top 16 bits to store num_splits
            work_info.split_idx |= (num_splits_dynamic << 16);
>>>>>>> d836a6bf
        }
        work_info.bidb = is_valid_tile ? work_info.bidb : -1;
        return work_info;
    }

    CUTLASS_DEVICE
    void
    init_consumer() const {}

    CUTLASS_DEVICE
    void
    prefetch_next_work(Params const& params, WorkTileInfo& current_work) const {}

    template<bool IsProducerWarp=false>
    CUTLASS_DEVICE
    WorkTileInfo
    get_next_work(Params const& params, WorkTileInfo const& current_work) const {
        return {0, 0, -1, 0};
    }

};

///////////////////////////////////////////////////////////////////////////////

template<bool Split=false>
class StaticPersistentTileScheduler {

public:

    using SharedStorage = int;

    // Device side kernel params
    struct Params {
        int total_blocks;
        cutlass::FastDivmod m_block_divmod, head_divmod;
        cutlass::FastDivmod nsplits_divmod;
    };

    static Params
    to_underlying_arguments(TileSchedulerArguments const& args) {
        return {args.num_blocks * args.num_head * args.num_batch * (!Split ? 1 : args.num_splits),
                cutlass::FastDivmod(args.num_blocks), cutlass::FastDivmod(args.num_head * (!Split ? 1 : args.num_splits)),
                cutlass::FastDivmod(!Split ? 1 : args.num_splits)};
    }

    static dim3
    get_grid_shape(Params const& params, int num_sm) {
        return {uint32_t(num_sm)};
    }

    struct WorkTileInfo {
        int tile_idx;

        CUTLASS_DEVICE
        bool
        is_valid(Params const& params) const {
            return tile_idx < params.total_blocks;
        }

        CUTLASS_DEVICE
        cute::tuple<int32_t, int32_t, int32_t, int32_t>
        get_block_coord(Params const& params) const {
            int block, bidh, bidb;
            bidb = params.head_divmod.divmod(bidh, params.m_block_divmod.divmod(block, tile_idx));
            int split_idx = 0;
            if constexpr (Split) {
                bidh = params.nsplits_divmod.divmod(split_idx, bidh);
            }
            return {block, bidh, bidb, split_idx};
        }

    };

    CUTLASS_DEVICE
    StaticPersistentTileScheduler(SharedStorage* const smem_scheduler) {};

    template<bool IsProducerWarp=false>
    CUTLASS_DEVICE
    WorkTileInfo
    get_initial_work(Params const& params) const {
        return {int(blockIdx.x)};
    }

    CUTLASS_DEVICE
    void
    init_consumer() const {}

    CUTLASS_DEVICE
    void
    prefetch_next_work(Params const& params, WorkTileInfo& current_work) const {}

    template<bool IsProducerWarp=false>
    CUTLASS_DEVICE
    WorkTileInfo
    get_next_work(Params const& params, WorkTileInfo const& current_work) const {
        return {current_work.tile_idx + int(gridDim.x)};
    }

};

template<int NumMmaThreads=2 * cutlass::NumThreadsPerWarpGroup, int NumProducerThreads=cutlass::NumThreadsPerWarp,
        bool Split=false, bool PackGQA=false, bool WarpSpecialized=true>
class DynamicPersistentTileScheduler {

    // This scheduler targets the causal (or local) case where each tile takes different
    // amount of time. We use longest-processing-time-first scheduling:
    // the longest remaining tile is assigned to the first SM that's free.
    // SM indicates they are free by incrementing a semaphore.
    // However, we have to make sure K & V still fit into L2 cache, so we perform scheduling
    // on "sections" of the head & batch dimension, each section consisting of e.g. 8 heads.
    // This is the L2 swizzling part. The size of each section is precomputed based on the
    // size of K & V and the L2 cache size.

    static_assert(WarpSpecialized || NumProducerThreads == NumMmaThreads);
    static constexpr int NumThreads = WarpSpecialized ? NumMmaThreads + NumProducerThreads : NumMmaThreads;

public:
    using SharedStorage = int;

protected:
    SharedStorage* const tile_count_smem;

public:

    // Device side kernel params
    struct Params {
        int const total_blocks;
        cutlass::FastDivmod const m_block_divmod, head_divmod;
        cutlass::FastDivmod const l2_minor_divmod, l2_major_divmod;
        cutlass::FastDivmod const l2_minor_residual_divmod;
        int const num_hb_quotient;
        int* const tile_count_semaphore;
    };

    static Params
    to_underlying_arguments(TileSchedulerArguments const& args) {
        int const size_one_kv_head = args.seqlen_k * (args.headdim + args.headdim_v) * args.element_size * 2;
        int const size_l2 = 32 * 1024 * 1024;  // 32 MB for K & V
        // Swizzle is the size of each "section". Round swizzle to a power of 2
        // If not PackGQA already, the size of each section can increase by qhead_per_khead
        // Need to be careful about the case where only one head will fit
        int const swizzle = (size_l2 < size_one_kv_head ? 1 : (1 << cutlass::find_log2(size_l2 / size_one_kv_head))) * (PackGQA ? 1 : args.qhead_per_khead);
        // If we're in the last section (called residual), we don't want to divide by
        // swizzle. Instead we want to divide by the remainder.
        int const num_hb_remainder = (args.num_head * args.num_batch) % swizzle;
        int const num_split_blocks = args.num_blocks * (!Split ? 1 : args.num_splits);
        // printf("num_split_blocks = %d, num_head = %d, num_batch = %d, swizzle = %d, PackGQA = %d, qhead_per_khead = %d, num_hb_remainder = %d\n", num_split_blocks, args.num_head, args.num_batch, swizzle, int(PackGQA), args.qhead_per_khead, num_hb_remainder);
        assert(args.tile_count_semaphore != nullptr);
        return {num_split_blocks * args.num_head * args.num_batch,
                cutlass::FastDivmod(args.num_blocks), cutlass::FastDivmod(args.num_head),
                cutlass::FastDivmod(swizzle), cutlass::FastDivmod(swizzle * num_split_blocks),
                // don't divide by 0
                cutlass::FastDivmod(num_hb_remainder > 0 ? num_hb_remainder : 1),
                (args.num_head * args.num_batch) / swizzle,
                args.tile_count_semaphore};
    }

    static dim3
    get_grid_shape(Params const& params, int num_sm) {
        return {uint32_t(num_sm)};
    }

    struct WorkTileInfo {
        int tile_idx;

        CUTLASS_DEVICE
        bool
        is_valid(Params const& params) const {
            return tile_idx < params.total_blocks;
        }

        CUTLASS_DEVICE
        cute::tuple<int32_t, int32_t, int32_t, int32_t>
        get_block_coord(Params const& params) const {
            int block, bidh, bidb;
            int l2_mod, bidhb, bidhb_residual;
            bidhb = params.l2_major_divmod.divmod(l2_mod, tile_idx);
            // If we're in the last section (called residual), we don't want to divide by
            // swizzle. Instead we want to divide by the remainder.
            if (bidhb < params.num_hb_quotient) {
                block = params.l2_minor_divmod.divmod(bidhb_residual, l2_mod);
            } else {
                block = params.l2_minor_residual_divmod.divmod(bidhb_residual, l2_mod);
            }
            bidb = params.head_divmod.divmod(bidh, bidhb * params.l2_minor_divmod.divisor + bidhb_residual);
            int split_idx = 0;
            if constexpr (Split) {
                split_idx = params.m_block_divmod.divmod(block, block);
            }
            // Longest-processing-time-first
            block = params.m_block_divmod.divisor - 1 - block;
            return {block, bidh, bidb, split_idx};
        }

    };

    CUTLASS_DEVICE
    DynamicPersistentTileScheduler(SharedStorage* const smem_scheduler) : tile_count_smem(smem_scheduler) {};

    template<bool IsProducerWarp=false>
    CUTLASS_DEVICE
    WorkTileInfo
    get_initial_work(Params const& params) const {
        return {int(blockIdx.x)};
    }

    CUTLASS_DEVICE
    void
    init_consumer() const {
        if (WarpSpecialized || cutlass::canonical_warp_idx_sync() > 0) {
            flash::named_barrier_arrive(NumThreads, cutlass::arch::ReservedNamedBarriers::StreamkBarrier0 /*id*/);  // TileCountSmemEmpty
        }
    }

    CUTLASS_DEVICE
    void
    prefetch_next_work(Params const& params, WorkTileInfo& current_work) const {
        if (threadIdx.x % NumProducerThreads == 0) {
            current_work.tile_idx = atomicAdd(params.tile_count_semaphore, 1) + int(gridDim.x);
        }
    }

    template<bool IsProducerWarp=false>
    CUTLASS_DEVICE
    WorkTileInfo
    get_next_work(Params const& params, WorkTileInfo const& current_work) const {
        if constexpr (IsProducerWarp) {
            // thread 0 already has the right tile_idx, just need to broadcast to the rest of warp 0
            int new_tile_idx = __shfl_sync(0xffffffff, current_work.tile_idx, 0 /*lane*/);
            flash::named_barrier_sync(NumThreads, cutlass::arch::ReservedNamedBarriers::StreamkBarrier0 /*id*/);  // TileCountSmemEmpty
            if (threadIdx.x % NumProducerThreads == 0) {
                *tile_count_smem = current_work.tile_idx;
            }
            flash::named_barrier_arrive(NumThreads, cutlass::arch::ReservedNamedBarriers::StreamkBarrier1 /*id*/);  // TileCountSmemFull
            return {new_tile_idx};
        } else {
            flash::named_barrier_sync(NumThreads, cutlass::arch::ReservedNamedBarriers::StreamkBarrier1 /*id*/);  // TileCountSmemFull
            int tile_idx = *tile_count_smem;
            flash::named_barrier_arrive(NumThreads, cutlass::arch::ReservedNamedBarriers::StreamkBarrier0 /*id*/);  // TileCountSmemEmpty
            return {tile_idx};
        }
    }

};

template<int kBlock, int NumMmaThreads=2 * cutlass::NumThreadsPerWarpGroup, int NumProducerThreads=cutlass::NumThreadsPerWarp, bool Split=false, bool PackGQA=false, bool WarpSpecialized=true>
class VarlenDynamicPersistentTileScheduler {

    static_assert(WarpSpecialized || NumProducerThreads == NumMmaThreads);
    static constexpr int NumThreads = WarpSpecialized ? NumMmaThreads + NumProducerThreads : NumMmaThreads;

public:
    using SharedStorage = int4;

protected:
    SharedStorage* const work_info_smem;

public:

    // Device side kernel params
    struct Params {
        int num_head, num_batch;
        int const qhead_per_khead;
        int const seqlen;
        cutlass::FastDivmod head_divmod;
        cutlass::FastDivmod nsplits_divmod;
        int* const tile_count_semaphore;
        int const* const cu_seqlens;
        int const* const seqused;
        // int* const num_m_blocks_ptr;
        int const* const num_splits_dynamic_ptr;
    };

    static Params
    to_underlying_arguments(TileSchedulerArguments const& args) {
        // If Split, for the purpose of scheduling, we pretend that instead there are
        // (args.num_splits * args.num_head) number of heads.
        assert(args.tile_count_semaphore != nullptr);
<<<<<<< HEAD
        assert(num_head < (1 << 16));  // We use the top 16 bits to store num_splits & split_idx
=======
        assert(args.num_head < (1 << 16));  // We use the top 16 bits to store num_splits & split_idx
>>>>>>> d836a6bf
        assert(!Split || args.num_splits < (1 << 8)); // We use the top 8 bits to store num_splits
        return {args.num_head, args.num_batch,
                args.qhead_per_khead, args.seqlen,
                cutlass::FastDivmod(args.num_head),
                cutlass::FastDivmod(!Split ? 1 : args.num_splits),
                args.tile_count_semaphore, args.cu_seqlens, args.seqused,
                // args.num_m_blocks_ptr,
                args.num_splits_dynamic_ptr};
    }

    static dim3
    get_grid_shape(Params const& params, int num_sm) {
        return {uint32_t(num_sm)};
    }

    struct WorkTileInfo {
        int tile_idx, block, bidh, bidb;

        CUTLASS_DEVICE
        bool
        is_valid(Params const& params) const {
            // if (blockIdx.x >= 0 && (threadIdx.x == 128 || threadIdx.x == 0)) { printf("blockIdx.x = %d, threadIdx.x = %d, checking valid, bidb = %d, params.num_batch = %d\n", blockIdx.x, threadIdx.x, bidb, params.num_batch); }
            return bidb < params.num_batch;
        }

        CUTLASS_DEVICE
        cute::tuple<int32_t, int32_t, int32_t, int32_t>
        get_block_coord(Params const& params) const {
            if constexpr (!Split) {
                return {block, bidh, bidb, 0 /*split_idx*/};
            } else {
                // the top 8 bits of bidh store num_splits and the next 8 bits store split_idx
                // reinterpret_cast to uint32_t to make sure we're not doing sign extension when we shift
                uint32_t bidh_packed = reinterpret_cast<uint32_t const&>(bidh);
                uint32_t bidh_actual_u = bidh_packed & 0x0000FFFF;
                int bidh_actual = reinterpret_cast<int&>(bidh_actual_u);
                // Use the top 16 bits of split_idx to store num_splits and the next 16 bits to store split_idx
                uint32_t split_idx_u = ((bidh_packed & 0x00FF0000) >> 16) + ((bidh_packed & 0xFF000000) >> 8);
                int split_idx = reinterpret_cast<int&>(split_idx_u);
                // int bidh_actual = params.nsplits_divmod.divmod(split_idx, bidh);
                // if (threadIdx.x == 128) {
                //     printf("blockIdx.x = %d, bidb = %d, bidh = %d, bidh_actual = %d, split_idx = %d\n", blockIdx.x, bidb, bidh, bidh_actual, split_idx);
                // }
                return {block, bidh_actual, bidb, split_idx};
            }
        }
    };

    CUTLASS_DEVICE
    VarlenDynamicPersistentTileScheduler(SharedStorage* const smem_scheduler) : work_info_smem(smem_scheduler) {};

    CUTLASS_DEVICE
    WorkTileInfo
    tile_idx_to_work_tile(Params const& params, int next_tile_idx, WorkTileInfo const& current_work) const {
        int lane = threadIdx.x % cutlass::NumThreadsPerWarp;
        auto get_num_m_blocks = [&] (int bidb_start) {
            int batch_idx = lane + bidb_start;
            int seqlen = params.seqlen * (!PackGQA ? 1 : params.qhead_per_khead);
            if (seqlen > kBlock) {
                if (params.seqused) {
                    seqlen = batch_idx < params.num_batch ? params.seqused[batch_idx] : 0;
                } else if (params.cu_seqlens) {
                    int cur_cu_seqlen = batch_idx <= params.num_batch ? params.cu_seqlens[batch_idx] : 0;
                    int next_cu_seqlen = __shfl_down_sync(0xffffffff, cur_cu_seqlen, 1);
                    seqlen = next_cu_seqlen - cur_cu_seqlen;
                } else {
                    seqlen = params.seqlen;
                }
                if constexpr (PackGQA) { seqlen *= params.qhead_per_khead; }
            }
            return batch_idx < params.num_batch && lane < cutlass::NumThreadsPerWarp - 1
                ? cute::ceil_div(seqlen, kBlock) : 0;
                // ? params.num_m_blocks_ptr[batch_idx] : 0;
        };

        auto get_num_splits = [&] (int bidb_start) {
            int batch_idx = lane + bidb_start;
            return batch_idx < params.num_batch && lane < cutlass::NumThreadsPerWarp - 1
                ? (!Split ? 1 : (params.num_splits_dynamic_ptr
                                ? params.num_splits_dynamic_ptr[batch_idx]
                                : params.nsplits_divmod.divisor))
                : 0;
        };

        int num_m_blocks = get_num_m_blocks(current_work.bidb);  // Different for each lane
        int num_splits = get_num_splits(current_work.bidb);
        int num_split_m_blocks = !Split ? num_m_blocks : num_m_blocks * num_splits;
        // Cumulative number of blocks for the next 31 batches
        int num_m_blocks_cumulative = warp_prefix_sum(num_split_m_blocks);
        // Total number of blocks for the next 31 batches
        int m_blocks_in_group = __shfl_sync(0xffffffff, num_m_blocks_cumulative, cutlass::NumThreadsPerWarp - 1);
        // Only the lower 16 bits are the actual bidh
        int current_bidh = !Split ? current_work.bidh : (current_work.bidh & 0x0000FFFF);
        int group_end_tile = current_work.tile_idx - current_work.block - current_bidh * __shfl_sync(0xffffffff, num_split_m_blocks, 0 /*lane*/) + m_blocks_in_group * params.num_head;  // Same for all lanes
        if constexpr (Split) {
            int current_split_idx = (current_work.bidh & 0x00FF0000) >> 16;
            group_end_tile -= current_split_idx * __shfl_sync(0xffffffff, num_m_blocks, 0 /*lane*/);
        }
        int bidb = current_work.bidb;
        // if (blockIdx.x <= 9 && threadIdx.x == 0) {
        //     printf("Before while, blockIdx.x = %d, threadIdx.x = %d, bidb = %d, num_m_blocks = %d, next_tile_idx = %d, cur tile_idx = %d, cur block = %d, cur bidh = %d, num_split_m_blocks = %d, group_end_tile = %d, m_blocks_in_group = %d\n", blockIdx.x, threadIdx.x, current_work.bidb, num_m_blocks, next_tile_idx, current_work.tile_idx, current_work.block, current_bidh, num_split_m_blocks, group_end_tile, m_blocks_in_group);
        // }
        // if (threadIdx.x == 0 && blockIdx.x == 0) { printf("tile_idx = %d, group_end_tile = %d, num_m_blocks_cumulative = %d, m_blocks_in_group = %d\n", current_work.tile_idx, group_end_tile, num_m_blocks_cumulative, m_blocks_in_group); }
        while (group_end_tile <= next_tile_idx) {
            bidb += cutlass::NumThreadsPerWarp - 1;
            if (bidb >= params.num_batch) {
                // if (blockIdx.x <= 9 && threadIdx.x == 0) {
                //     printf("Returning early, blockIdx.x = %d, threadIdx.x = %d, bidb = %d, num_m_blocks = %d, next_tile_idx = %d, group_end_tile = %d, m_blocks_in_group = %d\n", blockIdx.x, threadIdx.x, bidb, num_m_blocks, next_tile_idx, group_end_tile, m_blocks_in_group);
                // }
                return {next_tile_idx, 0, 0, params.num_batch};
            }
            num_m_blocks = get_num_m_blocks(bidb);
            num_splits = get_num_splits(bidb);
            num_split_m_blocks = !Split ? num_m_blocks : num_m_blocks * num_splits;
            num_m_blocks_cumulative = warp_prefix_sum(num_split_m_blocks);
            m_blocks_in_group = __shfl_sync(0xffffffff, num_m_blocks_cumulative, cutlass::NumThreadsPerWarp - 1);
            group_end_tile += m_blocks_in_group * params.num_head;
            // if (blockIdx.x <= 9 && threadIdx.x == 0) {
            //     printf("Bottom of while, blockIdx.x = %d, threadIdx.x = %d, bidb = %d, num_m_blocks = %d, next_tile_idx = %d, group_end_tile = %d, m_blocks_in_group = %d\n", blockIdx.x, threadIdx.x, bidb, num_m_blocks, next_tile_idx, group_end_tile, m_blocks_in_group);
            // }
        }
        int group_start_tile = group_end_tile - m_blocks_in_group * params.num_head;
        // The next problem to process is the first one that does not have ending tile position
        // that is greater than or equal to tile index.
        int batch_idx_in_group = __popc(__ballot_sync(0xffffffff, group_start_tile + num_m_blocks_cumulative * params.num_head <= next_tile_idx));
        // if (threadIdx.x == 31 || threadIdx.x == 0) { printf("blockIdx.x = %d, tidx %d, group_start_tile = %d, num_m_blocks_cumulative = %d, num_head = %d, next_tile_idx = %d, ballot = %x, batch_idx_in_group = %d\n", blockIdx.x, threadIdx.x, group_start_tile, num_m_blocks_cumulative, params.num_head, next_tile_idx, tmp, batch_idx_in_group); }
        bidb += batch_idx_in_group;
        num_m_blocks = __shfl_sync(0xffffffff, num_m_blocks, batch_idx_in_group);
        if constexpr (Split) { num_splits = __shfl_sync(0xffffffff, num_splits, batch_idx_in_group); }
        int mh_block = next_tile_idx - group_start_tile - (batch_idx_in_group == 0 ? 0 : __shfl_sync(0xffffffff, num_m_blocks_cumulative, batch_idx_in_group - 1)) * params.num_head;
        int bidh = mh_block / num_m_blocks;
        int block = mh_block - bidh * num_m_blocks;
        if constexpr (Split) {
            int bidh_actual = bidh / num_splits;
            int split_idx = bidh - bidh_actual * num_splits;
            // TODO: idk why this gives wrong answer nondeterministically
            // int bidh_actual, split_idx;
            // split_idx = params.head_divmod.divmod(bidh_actual, bidh);
            // Use the top 8 bits to store num_splits and the next 8 bits to store split_idx
            // reinterpret_cast to uint32_t to make sure we're not doing sign extension when we shift
            uint32_t bidh_packed = reinterpret_cast<uint32_t&>(bidh_actual) + (reinterpret_cast<uint32_t&>(split_idx) << 16) + (reinterpret_cast<uint32_t&>(num_splits) << 24);
            // if (threadIdx.x == 0) {
            //     printf("blockIdx.x = %d, group_start_tiled = %d, bidb = %d, batch_idx_in_group = %d, mh_block = %d, num_m_blocks = %d, bidh = %d, bidh_actual = %d, split_idx = %d, num_splits = %d, bidh_packed = %d\n", blockIdx.x, group_start_tile, bidb, batch_idx_in_group, mh_block, num_m_blocks, bidh, bidh_actual, split_idx, num_splits, bidh_packed);
            // }
            bidh = reinterpret_cast<int&>(bidh_packed);
        }
        // if (blockIdx.x <= 9 && threadIdx.x == 0) {
        //     printf("Before returning, blockIdx.x = %d, threadIdx.x = %d, group_start_tile = %d, batch_idx_in_group = %d, bidb = %d, num_m_blocks = %d, next_tile_idx = %d, group_end_tile = %d, m_blocks_in_group = %d, mh_block = %d, bidh = %d, block = %d\n", blockIdx.x, threadIdx.x, group_start_tile, batch_idx_in_group, bidb, num_m_blocks, next_tile_idx, group_end_tile, m_blocks_in_group, mh_block, bidh, block);
        // }
        return {next_tile_idx, block, bidh, bidb};
    }

    template<bool IsProducerWarp=false>
    CUTLASS_DEVICE
    WorkTileInfo
    get_initial_work(Params const& params) const {
        if constexpr (IsProducerWarp) {
            WorkTileInfo work_info = tile_idx_to_work_tile(params, int(blockIdx.x), {0, 0, 0, 0});
            if (threadIdx.x % cutlass::NumThreadsPerWarp == 0) {
                *work_info_smem = make_int4(work_info.tile_idx, work_info.block, work_info.bidh, work_info.bidb);
            }
            flash::named_barrier_arrive(NumThreads, cutlass::arch::ReservedNamedBarriers::StreamkBarrier1 /*id*/);  // TileCountSmemFull
            return work_info;
        } else {
            return get_next_work<false>(params, {0, 0, 0, 0});
        }
    }

    CUTLASS_DEVICE
    void
    init_consumer() const {
        // Don't arrive at the TileCountSmemEmpty barrier here, because get_initial_work will do that
    }

    CUTLASS_DEVICE
    void
    prefetch_next_work(Params const& params, WorkTileInfo& current_work) const {
        if (threadIdx.x % NumProducerThreads == 0) {
            current_work.tile_idx = atomicAdd(params.tile_count_semaphore, 1) + int(gridDim.x);
        }
    }

    template<bool IsProducerWarp=false>
    CUTLASS_DEVICE
    WorkTileInfo
    get_next_work(Params const& params, WorkTileInfo const& current_work) const {
        if constexpr (IsProducerWarp) {
            // thread 0 has the next tile_idx, just need to broadcast to the rest of warp 0
            int new_tile_idx = __shfl_sync(0xffffffff, current_work.tile_idx, 0 /*lane*/);
            WorkTileInfo work_info = {__shfl_sync(0xffffffff, current_work.tile_idx, 1 /*lane*/), current_work.block, current_work.bidh, current_work.bidb};
            work_info = tile_idx_to_work_tile(params, new_tile_idx, work_info);
            flash::named_barrier_sync(NumThreads, cutlass::arch::ReservedNamedBarriers::StreamkBarrier0 /*id*/);  // TileCountSmemEmpty
            if (threadIdx.x % cutlass::NumThreadsPerWarp == 0) {
                *work_info_smem = make_int4(work_info.tile_idx, work_info.block, work_info.bidh, work_info.bidb);
            }
            flash::named_barrier_arrive(NumThreads, cutlass::arch::ReservedNamedBarriers::StreamkBarrier1 /*id*/);  // TileCountSmemFull
            return work_info;
        } else {
            flash::named_barrier_sync(NumThreads, cutlass::arch::ReservedNamedBarriers::StreamkBarrier1 /*id*/);  // TileCountSmemFull
            int4 work_info = *work_info_smem;
            flash::named_barrier_arrive(NumThreads, cutlass::arch::ReservedNamedBarriers::StreamkBarrier0 /*id*/);  // TileCountSmemEmpty
            return WorkTileInfo{work_info.x, work_info.y, work_info.z, work_info.w};
        }
    }

};

} // flash<|MERGE_RESOLUTION|>--- conflicted
+++ resolved
@@ -107,15 +107,9 @@
         }
         if constexpr (Varlen && Split) {
             int num_splits_dynamic = params.num_splits_dynamic_ptr ? params.num_splits_dynamic_ptr[work_info.bidb] : params.num_splits;
-<<<<<<< HEAD
-            // Use the top 16 bits to store num_splits
-            work_info.split_idx |= (num_splits_dynamic << 16);
-            is_valid_tile &= work_info.split_idx < num_splits_dynamic;
-=======
             is_valid_tile &= work_info.split_idx < num_splits_dynamic;
             // Use the top 16 bits to store num_splits
             work_info.split_idx |= (num_splits_dynamic << 16);
->>>>>>> d836a6bf
         }
         work_info.bidb = is_valid_tile ? work_info.bidb : -1;
         return work_info;
@@ -394,11 +388,7 @@
         // If Split, for the purpose of scheduling, we pretend that instead there are
         // (args.num_splits * args.num_head) number of heads.
         assert(args.tile_count_semaphore != nullptr);
-<<<<<<< HEAD
-        assert(num_head < (1 << 16));  // We use the top 16 bits to store num_splits & split_idx
-=======
         assert(args.num_head < (1 << 16));  // We use the top 16 bits to store num_splits & split_idx
->>>>>>> d836a6bf
         assert(!Split || args.num_splits < (1 << 8)); // We use the top 8 bits to store num_splits
         return {args.num_head, args.num_batch,
                 args.qhead_per_khead, args.seqlen,
