--- conflicted
+++ resolved
@@ -416,13 +416,15 @@
     cache_batch_idx = maybe_contiguous(cache_batch_idx)
     block_table = maybe_contiguous(block_table)
 
-<<<<<<< HEAD
+    if s_aux is not None:
+        raise NotImplementedError("FA2 does not support s_aux")
     if scheduler_metadata is not None and q_descale is not None \
         and k_descale is not None and v_descale is not None:
             raise NotImplementedError(
                 "FA2 does not support scheduler_metadata, q_descale, "
                 "k_descale, v_descale"
             )
+
     out, softmax_lse = torch.ops._vllm_fa2_C.fwd_kvcache(
         q, k_cache, v_cache,
         k, v,             # k_new, v_new
@@ -442,65 +444,6 @@
         rotary_interleaved,
         num_splits,
     )
-=======
-    if fa_version == 2:
-        if scheduler_metadata is not None and q_descale is not None \
-            and k_descale is not None and v_descale is not None:
-                raise NotImplementedError(
-                    "FA2 does not support scheduler_metadata, q_descale, "
-                    "k_descale, v_descale"
-                )
-        if s_aux is not None:
-            raise NotImplementedError("FA2 does not support s_aux")
-        out, softmax_lse = torch.ops._vllm_fa2_C.fwd_kvcache(
-            q, k_cache, v_cache,
-            k, v,             # k_new, v_new
-            cache_seqlens,
-            rotary_cos,
-            rotary_sin,
-            cache_batch_idx,
-            cache_leftpad,
-            block_table,
-            alibi_slopes,
-            out,
-            softmax_scale,
-            causal,
-            window_size[0],
-            window_size[1],
-            softcap,
-            rotary_interleaved,
-            num_splits,
-        )
-    elif fa_version == 3:
-        assert alibi_slopes is None, "Alibi is not supported in FA3"
-        out, softmax_lse, _, _ = torch.ops._vllm_fa3_C.fwd(
-            q, k_cache, v_cache, # q, k, v
-            k, v,                # k_new, v_new
-            None,                # q_v
-            out,
-            None, None,          # cu_seqlens_q, cu_seqlens_k
-            None,                # cu_seqlens_k_new
-            None, cache_seqlens, # seqused_q, seqused_k
-            None, None,          # max_seqlen_q, max_seqlen_k
-            block_table,
-            cache_batch_idx,     # kv_batch_idx
-            None,                # leftpad_k
-            None, None, None,    # rotary_cos, rotary_sin, seqlens_rotary
-            q_descale, k_descale, v_descale,
-            softmax_scale,
-            causal,
-            window_size[0], window_size[1],
-            softcap,
-            rotary_interleaved,  # rotary_interleaved
-            scheduler_metadata,
-            num_splits,          # num_splits
-            None,                # pack_gqa
-            0,                   # sm_margin
-            s_aux,               # s_aux
-        )
-    else:
-        raise ValueError(f"Unsupported FA version: {fa_version}")
->>>>>>> 93cf5a08
     return (out, softmax_lse) if return_softmax_lse else out
 
 
