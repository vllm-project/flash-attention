--- conflicted
+++ resolved
@@ -14,12 +14,9 @@
 import triton
 import triton.language as tl
 
-<<<<<<< HEAD
-=======
 from flash_attn.utils.torch import custom_fwd, custom_bwd
 
 
->>>>>>> d836a6bf
 def triton_autotune_configs():
     # Return configs with a valid warp count for the current device
     configs=[]
