--- conflicted
+++ resolved
@@ -272,18 +272,11 @@
                             if (params.is_bf16) {
                                 #ifndef FLASHATTENTION_DISABLE_HDIM64
                                 if (params.d <= 64) {
-<<<<<<< HEAD
-                                    if (params.dv > 64 && Arch == 90) {
-                                        return run_mha_fwd_<Arch, cutlass::bfloat16_t, 64, 512, Split, PagedKVNonTMA, Has_softcap, PackGQA>(params, stream);
-                                    }
-                                    else {
-=======
                                     if (params.dv > 256 && Arch == 90) {
                                         return run_mha_fwd_<Arch, cutlass::bfloat16_t, 64, 512, Split, PagedKVNonTMA, Has_softcap, PackGQA>(params, stream);
                                     } else if (params.dv > 64 && Arch == 90) {
                                         return run_mha_fwd_<Arch, cutlass::bfloat16_t, 64, 256, Split, PagedKVNonTMA, Has_softcap, PackGQA>(params, stream);
                                     } else {
->>>>>>> d836a6bf
                                         return run_mha_fwd_<Arch, cutlass::bfloat16_t, 64, 64, Split, PagedKVNonTMA, Has_softcap, PackGQA>(params, stream);
                                     }
                                 }
@@ -310,18 +303,11 @@
                                 #ifndef FLASHATTENTION_DISABLE_FP16
                                 #ifndef FLASHATTENTION_DISABLE_HDIM64
                                 if (params.d <= 64) {
-<<<<<<< HEAD
-                                    if (params.dv > 64 && Arch == 90) {
-                                        return run_mha_fwd_<Arch, cutlass::half_t, 64, 512, Split, PagedKVNonTMA, Has_softcap, PackGQA>(params, stream);
-                                    }
-                                    else {
-=======
                                     if (params.dv > 256 && Arch == 90) {
                                         return run_mha_fwd_<Arch, cutlass::half_t, 64, 512, Split, PagedKVNonTMA, Has_softcap, PackGQA>(params, stream);
                                     } else if (params.dv > 64 && Arch == 90) {
                                         return run_mha_fwd_<Arch, cutlass::half_t, 64, 256, Split, PagedKVNonTMA, Has_softcap, PackGQA>(params, stream);
                                     } else {
->>>>>>> d836a6bf
                                         return run_mha_fwd_<Arch, cutlass::half_t, 64, 64, Split, PagedKVNonTMA, Has_softcap, PackGQA>(params, stream);
                                     }
                                 }
@@ -506,8 +492,6 @@
     return 256;
 }
 
-<<<<<<< HEAD
-=======
 inline int round_up_headdimv(int head_size) {
     if (head_size <= 64) { return 64; }
     if (head_size <= 96) { return 96; }
@@ -517,7 +501,6 @@
     return 512;
 }
 
->>>>>>> d836a6bf
 // Only applicable to the case where seqused_k (i.e. cache_seqlens) is available
 at::Tensor
 mha_fwd_get_scheduler_metadata(
@@ -562,11 +545,7 @@
     params.d = headdim;
     params.dv = headdim_v;
     params.d_rounded = round_up_headdim(headdim);
-<<<<<<< HEAD
-    params.dv_rounded = round_up_headdim(headdim_v);
-=======
     params.dv_rounded = headdim_v == headdim ? params.d_rounded : round_up_headdimv(headdim_v);
->>>>>>> d836a6bf
     params.seqlen_knew = max_seqlen_k_new;
 
     bool const is_varlen_q = cu_seqlens_q_.has_value();
@@ -856,11 +835,7 @@
 
     auto round_multiple = [](int x, int m) { return (x + m - 1) / m * m; };
     int const head_size_rounded = round_up_headdim(head_size);
-<<<<<<< HEAD
-    int const head_size_v_rounded = round_up_headdim(head_size_v);
-=======
     int const head_size_v_rounded = head_size_v == head_size ? head_size_rounded : round_up_headdimv(head_size_v);
->>>>>>> d836a6bf
     int const seqlen_q_rounded = round_multiple(seqlen_q, 128);
     int const seqlen_k_rounded = round_multiple(seqlen_k, 128);
 
@@ -1148,15 +1123,11 @@
             //     params.b = 1;
             //     params.seqlen_q = total_q;
             // }
-<<<<<<< HEAD
-            run_mha_fwd_combine(params, stream, true /*enable_pdl*/);
-=======
             // This will zero out the semaphore if needed
             run_mha_fwd_combine(params, stream, true /*enable_pdl*/);
         } else if (scheduler_needs_semaphore && params.skip_scheduler_metadata_computation) {
             // need to zero out the semaphore in this case
             tile_count_semaphore.index({torch::indexing::Slice(0, 1)}).zero_();
->>>>>>> d836a6bf
         }
     } else if (total_q > 0 && num_heads_k > 0) {
         // If seqlen_k == 0, then we have an empty tensor. We need to set the output to 0.
@@ -1544,10 +1515,6 @@
     const int seqlen = sizes[2];
     const int num_heads = sizes[3];
     const int head_size_og = sizes[4];
-<<<<<<< HEAD
-    TORCH_CHECK(head_size_og <= 512, "FlashAttention combine only supports head dimension at most 512");
-=======
->>>>>>> d836a6bf
     TORCH_CHECK(num_splits <= 256, "FlashAttention combine only supports num_splits at most 256");
 
     CHECK_SHAPE(out_partial, num_splits, batch_size, seqlen, num_heads, head_size_og);
@@ -1634,10 +1601,6 @@
     m.def("bwd", &mha_bwd, "Backward pass");
     m.def("fwd_combine", &mha_combine, "Combine partial attention outputs");
     m.def("get_scheduler_metadata", &mha_fwd_get_scheduler_metadata, "Get scheduler metadata for varlen forward pass");
-<<<<<<< HEAD
 }
 
-#endif
-=======
-}
->>>>>>> d836a6bf
+#endif