# Copied from Driss Guessous's PR in PyTorch: https://github.com/pytorch/pytorch/pull/105602

# This file is run to generate the kernel instantiations for the flash_attn kernels
# They are written to several files in order to speed up compilation

import argparse
import itertools
from collections import namedtuple
from dataclasses import dataclass
from pathlib import Path
from typing import List, Optional

KERNEL_BATCH = namedtuple("Kernel", ["template", "filename"])

DTYPE_MAP = {
    "fp16": "cutlass::half_t",
    "bf16": "cutlass::bfloat16_t",
    "e4m3": "cutlass::float_e4m3_t",
}

DTYPE_MAP_FWD_SM8x = {
    "fp16": "cutlass::half_t",
    "bf16": "cutlass::bfloat16_t",
}

DTYPE_MAP_BWD = {
    "fp16": "cutlass::half_t",
    "bf16": "cutlass::bfloat16_t",
}

SM = [80, 90]  # Sm kernels support up to
HEAD_DIMENSIONS = [64, 96, 128, 192, 256]
PAGEDKV = [False, True]
SPLIT = [False, True]
SOFTCAP = [False, True]
PACKGQA = [False, True]

KERNEL_IMPL_TEMPLATE_FWD_SM90 = """#include "flash_fwd_launch_template.h"

#ifndef FLASHATTENTION_DISABLE_HDIM{HEAD_DIM}
template void run_mha_fwd_<{ARCH}, {DTYPE}, {HEAD_DIM}, {HEAD_DIM_V}, {SPLIT}, {PAGEDKV}, {SOFTCAP}, {PACKGQA}>(Flash_fwd_params &params, cudaStream_t stream);
#endif
"""

KERNEL_IMPL_TEMPLATE_FWD_SM8x = """#include "flash_fwd_launch_template.h"

#ifndef FLASHATTENTION_DISABLE_SM8x
#ifndef FLASHATTENTION_DISABLE_HDIM{HEAD_DIM}
template void run_mha_fwd_<80, {DTYPE}, {HEAD_DIM}, {HEAD_DIM_V}, {SPLIT}, {PAGEDKV}, {SOFTCAP}, {PACKGQA}>(Flash_fwd_params &params, cudaStream_t stream);
template void run_mha_fwd_<86, {DTYPE}, {HEAD_DIM}, {HEAD_DIM_V}, {SPLIT}, {PAGEDKV}, {SOFTCAP}, {PACKGQA}>(Flash_fwd_params &params, cudaStream_t stream);
#endif
#endif
"""

KERNEL_IMPL_TEMPLATE_BWD_SM90 = """#include "flash_bwd_launch_template.h"

#ifndef FLASHATTENTION_DISABLE_HDIM{HEAD_DIM}
template<>
void run_mha_bwd_<{ARCH}, {DTYPE}, {HEAD_DIM}, {SOFTCAP}>(Flash_bwd_params &params, cudaStream_t stream) {{
    run_mha_bwd_hdim{HEAD_DIM}<{ARCH}, {DTYPE}, {SOFTCAP}>(params, stream);
}}
#endif
"""

KERNEL_IMPL_TEMPLATE_BWD_SM8x = """#include "flash_bwd_launch_template.h"

#ifndef FLASHATTENTION_DISABLE_SM8x
#ifndef FLASHATTENTION_DISABLE_HDIM{HEAD_DIM}
template<>
void run_mha_bwd_<80, {DTYPE}, {HEAD_DIM}, {SOFTCAP}>(Flash_bwd_params &params, cudaStream_t stream) {{
    run_mha_bwd_hdim{HEAD_DIM}<80, {DTYPE}, {SOFTCAP}>(params, stream);
}}
template<>
void run_mha_bwd_<86, {DTYPE}, {HEAD_DIM}, {SOFTCAP}>(Flash_bwd_params &params, cudaStream_t stream) {{
    run_mha_bwd_hdim{HEAD_DIM}<86, {DTYPE}, {SOFTCAP}>(params, stream);
}}
#endif
#endif
"""



@dataclass
class Kernel:
    sm: int
    dtype: str
    head_dim: int
    head_dim_v: int
    split: bool
    paged_kv: bool
    softcap: bool
    packgqa: bool
    direction: str

    @property
    def template(self) -> str:
        if self.direction == "fwd":
            if self.sm == 90:
                # Always enable PackGQA for PagedKV or Split to reduce compilation
                packgqa = self.packgqa or self.paged_kv or self.split
                return KERNEL_IMPL_TEMPLATE_FWD_SM90.format(
                    ARCH=str(self.sm), DTYPE=DTYPE_MAP[self.dtype],
                    HEAD_DIM=self.head_dim, HEAD_DIM_V=self.head_dim_v,
                    SPLIT=str(self.split).lower(), PAGEDKV=str(self.paged_kv).lower(),
                    SOFTCAP=str(self.softcap).lower(), PACKGQA=str(packgqa).lower()
                )
            else:
                # Always enable PackGQA for Sm8x to reduce compilation
                return KERNEL_IMPL_TEMPLATE_FWD_SM8x.format(
                    DTYPE=DTYPE_MAP[self.dtype], HEAD_DIM=self.head_dim, HEAD_DIM_V=self.head_dim_v,
                    SPLIT=str(self.split).lower(), PAGEDKV=str(self.paged_kv).lower(),
                    SOFTCAP=str(self.softcap).lower(), PACKGQA=str(True).lower()
                )
        elif self.direction == "bwd":
            if self.sm == 90:
                return KERNEL_IMPL_TEMPLATE_BWD_SM90.format(
                    ARCH=str(self.sm), DTYPE=DTYPE_MAP[self.dtype], HEAD_DIM=self.head_dim,
                    SOFTCAP=str(self.softcap).lower()
                )
            else:
                return KERNEL_IMPL_TEMPLATE_BWD_SM8x.format(
                    DTYPE=DTYPE_MAP[self.dtype], HEAD_DIM=self.head_dim,
                    SOFTCAP=str(self.softcap).lower()
                )

    @property
    def filename(self) -> str:
        return f"flash_{self.direction}_hdim{self.head_dim}{f'_{self.head_dim_v}' if self.head_dim_v != self.head_dim else ''}_{self.dtype}{'_paged' if self.paged_kv else ''}{'_split' if self.split else ''}{'_softcap' if self.softcap else ''}{'_packgqa' if self.packgqa else ''}_sm{self.sm}.cu"


def get_all_kernels() -> List[Kernel]:
    for dtype, head_dim, split, paged_kv, softcap, packgqa, sm in itertools.product(DTYPE_MAP.keys(), HEAD_DIMENSIONS, SPLIT, PAGEDKV, SOFTCAP, PACKGQA, SM):
        # We always enable PackGQA for Sm8x or PagedKV or Split
         # so we should just pass in packgqa=False to avoid the `_packgqa` in the filename.
        if packgqa and (sm < 90 or (sm >= 90 and (paged_kv or split))):
            continue
        if sm >= 90 or dtype in DTYPE_MAP_FWD_SM8x:
            yield Kernel(sm=sm, dtype=dtype, head_dim=head_dim, head_dim_v=head_dim, split=split, paged_kv=paged_kv, softcap=softcap, packgqa=packgqa, direction="fwd")
        if sm == 90 and head_dim == 192:
            yield Kernel(sm=sm, dtype=dtype, head_dim=head_dim, head_dim_v=128, split=split, paged_kv=paged_kv, softcap=softcap, packgqa=packgqa, direction="fwd")
        if sm == 90 and head_dim == 64 and dtype in ["bf16", "fp16"]:
<<<<<<< HEAD
=======
            yield Kernel(sm=sm, dtype=dtype, head_dim=head_dim, head_dim_v=256, split=split, paged_kv=paged_kv, softcap=softcap, packgqa=packgqa, direction="fwd")
>>>>>>> d836a6bf
            yield Kernel(sm=sm, dtype=dtype, head_dim=head_dim, head_dim_v=512, split=split, paged_kv=paged_kv, softcap=softcap, packgqa=packgqa, direction="fwd")
    for dtype, head_dim, softcap, sm in itertools.product(DTYPE_MAP_BWD.keys(), HEAD_DIMENSIONS, SOFTCAP, SM):
        yield Kernel(sm=sm, dtype=dtype, head_dim=head_dim, head_dim_v=head_dim, split=False, paged_kv=False, softcap=softcap, packgqa=False, direction="bwd")


def batch_hdim(kernels_all) -> List[KERNEL_BATCH]:
    for dtype, split, paged_kv, softcap, packgqa, sm in itertools.product(DTYPE_MAP.keys(), SPLIT, PAGEDKV, SOFTCAP, PACKGQA, SM):
        if sm < 90:
            continue
        # Same hdim and hdimv
        kernels = [k for k in kernels_all if k.direction == "fwd" and k.dtype == dtype and k.split == split and k.paged_kv == paged_kv and k.softcap == softcap and k.packgqa == packgqa and k.sm == sm and k.head_dim == k.head_dim_v]
        if len(kernels) > 0:
            filename = f"flash_fwd_hdimall_{dtype}{'_paged' if paged_kv else ''}{'_split' if split else ''}{'_softcap' if softcap else ''}{'_packgqa' if packgqa else ''}_sm{sm}.cu"
            template = "\n".join([f"#include \"{k.filename}\"" for k in kernels])
            yield KERNEL_BATCH(template, filename)
        # Different hdim and hdimv
        kernels = [k for k in kernels_all if k.direction == "fwd" and k.dtype == dtype and k.split == split and k.paged_kv == paged_kv and k.softcap == softcap and k.packgqa == packgqa and k.sm == sm and k.head_dim != k.head_dim_v]
        if len(kernels) > 0:
            filename = f"flash_fwd_hdimdiff_{dtype}{'_paged' if paged_kv else ''}{'_split' if split else ''}{'_softcap' if softcap else ''}{'_packgqa' if packgqa else ''}_sm{sm}.cu"
            template = "\n".join([f"#include \"{k.filename}\"" for k in kernels])
            yield KERNEL_BATCH(template, filename)


def batch_softcap(kernels_all) -> List[KERNEL_BATCH]:
    for dtype, head_dim, split, paged_kv, packgqa, sm in itertools.product(DTYPE_MAP.keys(), HEAD_DIMENSIONS, SPLIT, PAGEDKV, PACKGQA, SM):
        if sm >= 90:
            continue
        kernels = [k for k in kernels_all if k.direction == "fwd" and k.dtype == dtype and k.head_dim == head_dim and k.split == split and k.paged_kv == paged_kv and k.packgqa == packgqa and k.sm == sm]
        if len(kernels) > 0:
            filename = f"flash_fwd_hdim{head_dim}_{dtype}{'_paged' if paged_kv else ''}{'_split' if split else ''}_softcapall{'_packgqa' if packgqa else ''}_sm{sm}.cu"
            template = "\n".join([f"#include \"{k.filename}\"" for k in kernels])
            yield KERNEL_BATCH(template, filename)

    # Bwd
    for dtype, head_dim, sm in itertools.product(DTYPE_MAP.keys(), HEAD_DIMENSIONS, SM):
        if sm < 90:
            continue
        kernels = [k for k in kernels_all if k.direction == "bwd" and k.dtype == dtype and k.head_dim == head_dim and k.sm == sm]
        if len(kernels) > 0:
            filename = f"flash_bwd_hdim{head_dim}_{dtype}_softcapall_sm{sm}.cu"
            template = "\n".join([f"#include \"{k.filename}\"" for k in kernels])
            yield KERNEL_BATCH(template, filename)


def write_kernel(kernel: Kernel, autogen_dir: Path) -> None:
    prelude = """// Copyright (c) 2024, Jay Shah, Ganesh Bikshandi, Ying Zhang, Vijay Thakkar, Pradeep Ramani, Tri Dao.
// Splitting the different template instantiations to different files to speed up compilation.
// This file is auto-generated. See "generate_kernels.py"\n
"""
    (autogen_dir / kernel.filename).write_text(prelude + kernel.template)


def main(output_dir: Optional[str]) -> None:
    output_dir = Path(output_dir) if output_dir is not None else Path(__file__).parent
    output_dir.mkdir(parents=True, exist_ok=True)
    kernels_all = list(get_all_kernels())
    for kernel in kernels_all:
        write_kernel(kernel, output_dir)
    for kernel in batch_hdim(kernels_all):
        write_kernel(kernel, output_dir)
    for kernel in batch_softcap(kernels_all):
        write_kernel(kernel, output_dir)


if __name__ == "__main__":
    parser = argparse.ArgumentParser(
        prog="generate_kernels",
        description="Generate the flash_attention kernels template instantiations",
    )
    # Set an optional output directory
    parser.add_argument(
        "-o",
        "--output_dir",
        default="instantiations",
        required=False,
        help="Where to generate the kernels "
        " will default to the current directory ",
    )
    args = parser.parse_args()
    main(args.output_dir)<|MERGE_RESOLUTION|>--- conflicted
+++ resolved
@@ -139,10 +139,7 @@
         if sm == 90 and head_dim == 192:
             yield Kernel(sm=sm, dtype=dtype, head_dim=head_dim, head_dim_v=128, split=split, paged_kv=paged_kv, softcap=softcap, packgqa=packgqa, direction="fwd")
         if sm == 90 and head_dim == 64 and dtype in ["bf16", "fp16"]:
-<<<<<<< HEAD
-=======
             yield Kernel(sm=sm, dtype=dtype, head_dim=head_dim, head_dim_v=256, split=split, paged_kv=paged_kv, softcap=softcap, packgqa=packgqa, direction="fwd")
->>>>>>> d836a6bf
             yield Kernel(sm=sm, dtype=dtype, head_dim=head_dim, head_dim_v=512, split=split, paged_kv=paged_kv, softcap=softcap, packgqa=packgqa, direction="fwd")
     for dtype, head_dim, softcap, sm in itertools.product(DTYPE_MAP_BWD.keys(), HEAD_DIMENSIONS, SOFTCAP, SM):
         yield Kernel(sm=sm, dtype=dtype, head_dim=head_dim, head_dim_v=head_dim, split=False, paged_kv=False, softcap=softcap, packgqa=False, direction="bwd")
